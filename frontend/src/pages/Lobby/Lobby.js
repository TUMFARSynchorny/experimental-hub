import Typography from "@mui/material/Typography";
import { useEffect, useRef, useState } from "react";
import { useSearchParams } from "react-router-dom";
import VideoCanvas from "../../components/organisms/VideoCanvas/VideoCanvas";
import ConnectionState from "../../networking/ConnectionState";
import { useAppSelector } from "../../redux/hooks";
import { selectCurrentSession } from "../../redux/slices/sessionsListSlice";
import {
  selectChatGptTab,
  selectChatTab,
  selectInstructionsTab
} from "../../redux/slices/tabsSlice";
import { InstructionsTab } from "../../components/molecules/InstructionsTab/InstructionsTab";
import "./Lobby.css";
import { ParticipantChatTab } from "../../components/molecules/ChatTab/ParticipantChatTab";
import { ChatGptTab } from "../../components/molecules/ChatGptTab/ChatGptTab";

function Lobby({ localStream, connection, onGetSession, onChat }) {
  const videoElement = useRef(null);
  const [connectionState, setConnectionState] = useState(null);
  const [connectedParticipants, setConnectedParticipants] = useState([]);
  const sessionData = useAppSelector(selectCurrentSession);
  const [participantStream, setParticipantStream] = useState(null);
  const isChatModalActive = useAppSelector(selectChatTab);
  const isInstructionsModalActive = useAppSelector(selectInstructionsTab);
  const isChatGptModalActive = useAppSelector(selectChatGptTab);
  const [searchParams, setSearchParams] = useSearchParams();
  const sessionIdParam = searchParams.get("sessionId");
  const participantIdParam = searchParams.get("participantId");

  useEffect(() => {
    if (connection && connectionState === ConnectionState.CONNECTED) {
      onGetSession(sessionIdParam);
    }
  }, [connection, connectionState, onGetSession, sessionIdParam]);
  const connectedPeersChangeHandler = async (peers) => {
    console.groupCollapsed("%cConnection peer streams change Handler", "color:blue");
    console.groupEnd();
    setConnectedParticipants(peers);
  };
  useEffect(() => {
    connection.on("remoteStreamChange", streamChangeHandler);
    connection.on("connectionStateChange", stateChangeHandler);
    connection.on("connectedPeersChange", connectedPeersChangeHandler);
    return () => {
      // Remove event handlers when component is deconstructed
      connection.off("remoteStreamChange", streamChangeHandler);
      connection.off("connectionStateChange", stateChangeHandler);
      connection.off("connectedPeersChange", connectedPeersChangeHandler);
    };
  }, [connection]);
  useEffect(() => {
    setParticipantStream(localStream);
  }, [localStream]);

  useEffect(() => {
    if (participantStream && videoElement.current) {
      videoElement.current.srcObject = localStream;
      videoElement.current.muted = true;
    }
  }, [localStream, participantStream]);

  const streamChangeHandler = async () => {
    console.log("%cRemote Stream Change Handler", "color:blue");
  };
  /** Handle `connectionStateChange` event of {@link Connection} */
  const stateChangeHandler = async (state) => {
    setConnectionState(state);
  };

  return (
    <>
      {/* Grid takes up screen space left from the AppToolbar */}
      <div className="flex h-[calc(100vh-84px)]">
        <div className="px-6 py-4 w-3/4 flex flex-col">
<<<<<<< HEAD
          {participantStream ? (
            sessionData && connectedParticipants ? (
              <VideoCanvas
                connectedParticipants={connectedParticipants}
                sessionData={sessionData}
                localStream={localStream}
                ownParticipantId={participantIdParam}
              />
=======
          {userConsent ? (
            participantStream ? (
              sessionData && connectedParticipants ? (
                <VideoCanvas
                  connectedParticipants={connectedParticipants}
                  sessionData={sessionData}
                  localStream={localStream}
                  ownParticipantId={participantIdParam}
                />
              ) : (
                <video
                  ref={videoElement}
                  autoPlay
                  playsInline
                  width="100%"
                  height="100%"
                  muted={true}
                ></video>
              )
>>>>>>> 9a36accb
            ) : (
              <video ref={videoElement} autoPlay playsInline width="100%" height="100%"></video>
            )
          ) : (
            <Typography>
              Unable to access your video. Please check that you have allowed access to your camera
              and microphone.
            </Typography>
          )}
        </div>
        <div className="w-1/4">
          {connectionState !== ConnectionState.CONNECTED && <div>Trying to connect...</div>}
          {connectionState === ConnectionState.CONNECTED && isChatModalActive && (
            <ParticipantChatTab
              onChat={onChat}
              onGetSession={onGetSession}
              currentUser="participant"
              participantId={participantIdParam}
            />
          )}

          {connectionState === ConnectionState.CONNECTED && isInstructionsModalActive && (
            <InstructionsTab />
          )}

          {connectionState === ConnectionState.CONNECTED && isChatGptModalActive && <ChatGptTab />}
        </div>
      </div>
    </>
  );
}

export default Lobby;<|MERGE_RESOLUTION|>--- conflicted
+++ resolved
@@ -72,47 +72,22 @@
     <>
       {/* Grid takes up screen space left from the AppToolbar */}
       <div className="flex h-[calc(100vh-84px)]">
-        <div className="px-6 py-4 w-3/4 flex flex-col">
-<<<<<<< HEAD
-          {participantStream ? (
-            sessionData && connectedParticipants ? (
-              <VideoCanvas
-                connectedParticipants={connectedParticipants}
-                sessionData={sessionData}
-                localStream={localStream}
-                ownParticipantId={participantIdParam}
-              />
-=======
-          {userConsent ? (
-            participantStream ? (
-              sessionData && connectedParticipants ? (
-                <VideoCanvas
-                  connectedParticipants={connectedParticipants}
-                  sessionData={sessionData}
-                  localStream={localStream}
-                  ownParticipantId={participantIdParam}
-                />
-              ) : (
-                <video
-                  ref={videoElement}
-                  autoPlay
-                  playsInline
-                  width="100%"
-                  height="100%"
-                  muted={true}
-                ></video>
-              )
->>>>>>> 9a36accb
-            ) : (
-              <video ref={videoElement} autoPlay playsInline width="100%" height="100%"></video>
-            )
-          ) : (
-            <Typography>
-              Unable to access your video. Please check that you have allowed access to your camera
-              and microphone.
-            </Typography>
-          )}
-        </div>
+        <div className="px-6 py-4 w-3/4 flex flex-col"></div>
+        {participantStream ? (
+          <video
+            ref={videoElement}
+            autoPlay
+            playsInline
+            width="50%"
+            height="auto"
+            className="mx-auto" // Center the video horizontally
+          ></video>
+        ) : (
+          <Typography>
+            Unable to access your video. Please check that you have allowed access to your camera
+            and microphone.
+          </Typography>
+        )}
         <div className="w-1/4">
           {connectionState !== ConnectionState.CONNECTED && <div>Trying to connect...</div>}
           {connectionState === ConnectionState.CONNECTED && isChatModalActive && (
