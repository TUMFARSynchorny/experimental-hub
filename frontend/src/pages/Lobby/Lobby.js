--- conflicted
+++ resolved
@@ -4,13 +4,6 @@
 import ConnectionState from "../../networking/ConnectionState";
 import { useAppSelector } from "../../redux/hooks";
 import { selectCurrentSession } from "../../redux/slices/sessionsListSlice";
-<<<<<<< HEAD
-import VideoCanvas from "../../components/organisms/VideoCanvas/VideoCanvas";
-import { ChatTab } from "../../components/molecules/ChatTab/ChatTab";
-import { selectChatTab, selectInstructionsTab } from "../../redux/slices/tabsSlice";
-import InstructionsTab from "../../components/molecules/InstructionsTab/InstructionsTab";
-import { ActionButton } from "../../components/atoms/Button";
-=======
 import {
   selectChatGptTab,
   selectChatTab,
@@ -20,10 +13,12 @@
 import "./Lobby.css";
 import { ParticipantChatTab } from "../../components/molecules/ChatTab/ParticipantChatTab";
 import { ChatGptTab } from "../../components/molecules/ChatGptTab/ChatGptTab";
->>>>>>> 9a36accb
+import VideoCanvas from "../../components/organisms/VideoCanvas/VideoCanvas";
+import { ActionButton } from "../../components/atoms/Button";
 
 function Lobby({ localStream, connection, onGetSession, onChat }) {
   const videoElement = useRef(null);
+  const [userConsent, setUserConsent] = useState(false);
   const [connectionState, setConnectionState] = useState(null);
   const [connectedParticipants, setConnectedParticipants] = useState([]);
   const sessionData = useAppSelector(selectCurrentSession);
@@ -60,15 +55,16 @@
   }, [connection]);
 
   useEffect(() => {
-    setParticipantStream(localStream);
-  }, [localStream]);
+    if (userConsent) {
+      setParticipantStream(localStream);
+    }
+  }, [localStream, userConsent]);
 
   useEffect(() => {
-    if (participantStream && videoElement.current) {
+    if (participantStream && userConsent && videoElement.current) {
       videoElement.current.srcObject = localStream;
-      videoElement.current.muted = true;
     }
-  }, [localStream, participantStream]);
+  }, [localStream, participantStream, userConsent]);
 
   const streamChangeHandler = async () => {
     console.log("%cRemote Stream Change Handler", "color:blue");
@@ -82,17 +78,6 @@
     <>
       <div className="flex h-[calc(100vh-84px)]">
         <div className="px-6 py-4 w-3/4 flex flex-col">
-<<<<<<< HEAD
-          {participantStream ? (
-            <video
-              ref={videoElement}
-              autoPlay
-              playsInline
-              width="50%"
-              height="auto"
-              className="mx-auto" // Center the video horizontally
-            ></video>
-=======
           {userConsent ? (
             participantStream ? (
               sessionData && connectedParticipants ? (
@@ -118,12 +103,8 @@
                 camera and microphone.
               </Typography>
             )
->>>>>>> 9a36accb
           ) : (
-            <Typography>
-              Unable to access your video. Please check that you have allowed access to your camera
-              and microphone.
-            </Typography>
+            <Typography>Please check if you gave your consent!</Typography>
           )}
         </div>
         <div className="w-1/4">
