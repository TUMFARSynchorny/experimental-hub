import Box from "@mui/material/Box";
import Paper from "@mui/material/Paper";
import Typography from "@mui/material/Typography";
import { useEffect, useRef, useState } from "react";
import { useSearchParams } from "react-router-dom";
<<<<<<< HEAD
=======
import { ActionIconButton } from "../../components/atoms/Button";
>>>>>>> 2c3a0ac1
import ConsentModal from "../../modals/ConsentModal/ConsentModal";
import ConnectionState from "../../networking/ConnectionState";
import { useAppDispatch, useAppSelector } from "../../redux/hooks";
import { ChatTab } from "../../components/molecules/ChatTab/ChatTab";
import Heading from "../../components/atoms/Heading/Heading";
import { IconButton } from "../../components/atoms/Button/IconButton";
import { HiOutlineChatAlt2 } from "react-icons/hi";
import { Tabs } from "../../utils/enums";
import { BiTask } from "react-icons/bi";
import {
  selectChatTab,
  selectInstructionsTab,
  toggleSingleTab
} from "../../redux/slices/tabsSlice";
import { InstructionsTab } from "../../components/molecules/InstructionsTab/InstructionsTab";
import { initialSnackbar } from "../../utils/constants";

function Lobby({
  localStream,
  connection,
  connectionState,
  onGetSession,
  onChat
}) {
  const videoElement = useRef(null);
  const [participantStream, setParticipantStream] = useState(localStream);
  const [snackbar, setSnackbar] = useState(initialSnackbar);
  const isChatModalActive = useAppSelector(selectChatTab);
  const isInstructionsModalActive = useAppSelector(selectInstructionsTab);
  const [searchParams, setSearchParams] = useSearchParams();
  const sessionIdParam = searchParams.get("sessionId");
  const participantIdParam = searchParams.get("participantId");
  const dispatch = useAppDispatch();
  console.log(sessionIdParam);

  useEffect(() => {
    if (connection && connectionState === ConnectionState.CONNECTED) {
      onGetSession(sessionIdParam);
    }
  }, [connection, connectionState, sessionIdParam]);

  useEffect(() => {
    setParticipantStream(localStream);
  }, [localStream]);

  useEffect(() => {
    if (participantStream) {
      videoElement.current.srcObject = localStream;
    }
  }, [participantStream]);

  const toggleModal = (modal) => {
    dispatch(toggleSingleTab(modal));
  };

  return (
    <>
<<<<<<< HEAD
      <div className="watchingRoomHeader flex flex-row justify-between items-center h-16 px-6">
        <Heading heading={"SYNCHRONY HUB"} />{" "}
        <div className="flex flex-row space-x-4">
          <IconButton
            icon={HiOutlineChatAlt2}
            size={24}
            onToggle={() => toggleModal(Tabs.CHAT)}
          />
          <IconButton
            icon={BiTask}
            size={24}
            onToggle={() => toggleModal(Tabs.INSTRUCTIONS)}
          />
        </div>
      </div>
=======
>>>>>>> 2c3a0ac1
      <ConsentModal />
      {/* Grid takes up screen space left from the AppToolbar */}
      <Box sx={{ height: "92vh", display: "flex" }}>
        <Paper
          elevation={2}
          sx={{ backgroundColor: "whitesmoke", height: "100%", width: "75%" }}
        >
          {participantStream ? (
            // Displaying local stream of participant
            <video
              ref={videoElement}
              autoPlay
              playsInline
              width="100%"
              height="100%"
            ></video>
          ) : (
            <Typography>
              Unable to access your video. Please check that you have allowed
              access to your camera and microphone.
            </Typography>
          )}
        </Paper>
        <div className="w-1/4">
          {connectionState !== ConnectionState.CONNECTED && (
            <div>Trying to connect...</div>
          )}
          {connectionState === ConnectionState.CONNECTED &&
            isChatModalActive && (
              <ChatTab
                onChat={onChat}
                onGetSession={onGetSession}
                currentUser="participant"
                participantId={participantIdParam}
              />
            )}

          {connectionState === ConnectionState.CONNECTED &&
            isInstructionsModalActive && <InstructionsTab />}
        </div>
      </Box>
    </>
  );
}

export default Lobby;<|MERGE_RESOLUTION|>--- conflicted
+++ resolved
@@ -3,26 +3,15 @@
 import Typography from "@mui/material/Typography";
 import { useEffect, useRef, useState } from "react";
 import { useSearchParams } from "react-router-dom";
-<<<<<<< HEAD
-=======
-import { ActionIconButton } from "../../components/atoms/Button";
->>>>>>> 2c3a0ac1
 import ConsentModal from "../../modals/ConsentModal/ConsentModal";
 import ConnectionState from "../../networking/ConnectionState";
-import { useAppDispatch, useAppSelector } from "../../redux/hooks";
+import { useAppSelector } from "../../redux/hooks";
 import { ChatTab } from "../../components/molecules/ChatTab/ChatTab";
-import Heading from "../../components/atoms/Heading/Heading";
-import { IconButton } from "../../components/atoms/Button/IconButton";
-import { HiOutlineChatAlt2 } from "react-icons/hi";
-import { Tabs } from "../../utils/enums";
-import { BiTask } from "react-icons/bi";
 import {
   selectChatTab,
-  selectInstructionsTab,
-  toggleSingleTab
+  selectInstructionsTab
 } from "../../redux/slices/tabsSlice";
 import { InstructionsTab } from "../../components/molecules/InstructionsTab/InstructionsTab";
-import { initialSnackbar } from "../../utils/constants";
 
 function Lobby({
   localStream,
@@ -33,13 +22,11 @@
 }) {
   const videoElement = useRef(null);
   const [participantStream, setParticipantStream] = useState(localStream);
-  const [snackbar, setSnackbar] = useState(initialSnackbar);
   const isChatModalActive = useAppSelector(selectChatTab);
   const isInstructionsModalActive = useAppSelector(selectInstructionsTab);
   const [searchParams, setSearchParams] = useSearchParams();
   const sessionIdParam = searchParams.get("sessionId");
   const participantIdParam = searchParams.get("participantId");
-  const dispatch = useAppDispatch();
   console.log(sessionIdParam);
 
   useEffect(() => {
@@ -58,30 +45,8 @@
     }
   }, [participantStream]);
 
-  const toggleModal = (modal) => {
-    dispatch(toggleSingleTab(modal));
-  };
-
   return (
     <>
-<<<<<<< HEAD
-      <div className="watchingRoomHeader flex flex-row justify-between items-center h-16 px-6">
-        <Heading heading={"SYNCHRONY HUB"} />{" "}
-        <div className="flex flex-row space-x-4">
-          <IconButton
-            icon={HiOutlineChatAlt2}
-            size={24}
-            onToggle={() => toggleModal(Tabs.CHAT)}
-          />
-          <IconButton
-            icon={BiTask}
-            size={24}
-            onToggle={() => toggleModal(Tabs.INSTRUCTIONS)}
-          />
-        </div>
-      </div>
-=======
->>>>>>> 2c3a0ac1
       <ConsentModal />
       {/* Grid takes up screen space left from the AppToolbar */}
       <Box sx={{ height: "92vh", display: "flex" }}>
