--- conflicted
+++ resolved
@@ -234,16 +234,13 @@
     props.connection.api.on("EXPERIMENT_STARTED", handleExperimentStarted);
     props.connection.api.on("KICK_NOTIFICATION", handleKickNotification);
     props.connection.api.on("PONG", handlePong);
-<<<<<<< HEAD
     props.connection.api.on("RECORDING_LIST", handleRecordingList);
-=======
     props.connection.api.on("GET_FILTERS_DATA", handleGetFiltersData);
     props.connection.api.on(
       "GET_FILTERS_DATA_SEND_TO_PARTICIPANT",
       handleGetFiltersDataSendToParticipant
     );
     props.connection.api.on("FILTERS_DATA", handleFiltersData);
->>>>>>> 4c35f116
 
     return () => {
       // Remove listeners from connection
@@ -257,16 +254,13 @@
       props.connection.api.off("EXPERIMENT_STARTED", handleExperimentStarted);
       props.connection.api.off("KICK_NOTIFICATION", handleKickNotification);
       props.connection.api.off("PONG", handlePong);
-<<<<<<< HEAD
       props.connection.api.off("RECORDING_LIST", handleRecordingList);
-=======
       props.connection.api.off("GET_FILTERS_DATA", handleGetFiltersData);
       props.connection.api.off(
         "GET_FILTERS_DATA_SEND_TO_PARTICIPANT",
         handleGetFiltersDataSendToParticipant
       );
       props.connection.api.off("FILTERS_DATA", handleFiltersData);
->>>>>>> 4c35f116
     };
   }, [props.connection.api, responses]);
 
