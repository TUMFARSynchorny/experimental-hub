import * as React from "react";
import { useEffect, useRef, useState } from "react";

import Connection from "../../networking/Connection";
import ConnectionState from "../../networking/ConnectionState";
import { ConnectedPeer } from "../../networking/typing";
import { getLocalStream } from "../../utils/utils";
import "./ConnectionTest.css";

/**
 * Test page for testing the {@link Connection} & api.
 */
function ConnectionTest(props: {
  localStream?: MediaStream;
  setLocalStream: (localStream: MediaStream) => void;
  connection: Connection;
  setConnection: (connection: Connection) => void;
}) {
  const { connection } = props;
  const [audioIsMuted, setAudioIsMuted] = useState(
    !props.localStream?.getAudioTracks()[0].enabled ?? false
  );
  const [videoIsMuted, setVideoIsMuted] = useState(
    !props.localStream?.getVideoTracks()[0].enabled ?? false
  );
  const [connectionState, setConnectionState] = useState(connection.state);
  const [connectedPeers, setConnectedPeers] = useState<ConnectedPeer[]>([]);

  /** Handle `remoteStreamChange` event of {@link Connection}. */
  const streamChangeHandler = async () => {
    console.log("%cRemote Stream Change Handler");
  };

  /** Handle `connectionStateChange` event of {@link Connection}. */
  const stateChangeHandler = async (state: ConnectionState) => {
    console.log(`%cConnection state change Handler: ${ConnectionState[state]}`, "color:blue");
    setConnectionState(state);
  };

  /** Handle `connectedPeersChange` event of {@link Connection}. */
  const connectedPeersChangeHandler = async (peers: ConnectedPeer[]) => {
    console.groupCollapsed("%cConnection peer streams change Handler", "color:blue");
    console.log(peers);
    console.groupEnd();
    setConnectedPeers(peers);
  };

  // Register Connection event handlers
  useEffect(() => {
    connection.on("remoteStreamChange", streamChangeHandler);
    connection.on("connectionStateChange", stateChangeHandler);
    connection.on("connectedPeersChange", connectedPeersChangeHandler);
    return () => {
      // Remove event handlers when component is deconstructed
      connection.off("remoteStreamChange", streamChangeHandler);
      connection.off("connectionStateChange", stateChangeHandler);
      connection.off("connectedPeersChange", connectedPeersChangeHandler);
    };
  }, [connection]);

  // Update audioIsMuted and videoIsMuted when localStream changes
  useEffect(() => {
    if (props.localStream) {
      setAudioIsMuted(!props.localStream.getAudioTracks()[0].enabled);
      setVideoIsMuted(!props.localStream.getVideoTracks()[0].enabled);
    }
  }, [props.localStream]);

  /**
   * Mute audio in localstream.
   * @See {@link https://developer.mozilla.org/en-US/docs/Web/API/MediaStreamTrack/enabled}
   */
  const muteAudio = () => {
    if (props.localStream) {
      console.log(`${audioIsMuted ? "Unmute" : "Mute"} Audio`, audioIsMuted);
      props.localStream.getAudioTracks()[0].enabled = audioIsMuted;
      setAudioIsMuted(!audioIsMuted);
    }
  };

  /**
   * Mute video in localstream.
   * @See {@link https://developer.mozilla.org/en-US/docs/Web/API/MediaStreamTrack/enabled}
   */
  const muteVideo = () => {
    if (props.localStream) {
      console.log(`${videoIsMuted ? "Unmute" : "Mute"} Video`, videoIsMuted);
      props.localStream.getVideoTracks()[0].enabled = videoIsMuted;
      setVideoIsMuted(!videoIsMuted);
    }
  };

  /** Get the title displayed in a {@link Video} element for `peer`. */
  const getVideoTitle = (peer: ConnectedPeer, index: number) => {
    if (peer.summary) {
      if (peer.summary instanceof Object) {
        return `${peer.summary.participant_name}`;
      }
      return `UserID: ${peer.summary}`;
    }
    return `Peer stream ${index + 1}`;
  };

  /** Get the title displayed in a {@link Video} element for the remote stream of this client. */
  const getRemoteStreamTitle = () => {
    if (connection.participantSummary) {
      if (connection.participantSummary instanceof Object) {
        return `remote stream (${connection.participantSummary.participant_name})`;
      }
      return `remote stream: ${connection.participantSummary}`;
    }
    return "remote stream";
  };

  return (
    <div className="ConnectionTestPageWrapper">
      <h1>ConnectionTest</h1>
      <p>
        Connection State:
        <span className={`connectionState ${ConnectionState[connectionState]}`}>
          {ConnectionState[connectionState]}
        </span>
      </p>
      <button
        onClick={() => connection.start(props.localStream)}
        disabled={connection.state !== ConnectionState.NEW}
      >
        Start Connection
      </button>
      <button
        onClick={() => connection.stop()}
        disabled={connection.state !== ConnectionState.CONNECTED}
      >
        Stop Connection
      </button>
      {connection.state === ConnectionState.NEW ? (
        <ReplaceConnection
          connection={connection}
          setConnection={props.setConnection}
          localStream={props.localStream}
          setLocalStream={props.setLocalStream}
        />
      ) : (
        ""
      )}
      <div className="ownStreams">
        <Video
          title="local stream"
          srcObject={props.localStream ?? new MediaStream()}
          ignoreAudio
        />
        <Video title={getRemoteStreamTitle()} srcObject={connection.remoteStream} ignoreAudio />
      </div>
      {props.localStream ? (
        <>
          <button onClick={muteAudio}>{audioIsMuted ? "Unmute" : "Mute"} localStream Audio</button>
          <button onClick={muteVideo}>{videoIsMuted ? "Unmute" : "Mute"} localStream Video</button>
        </>
      ) : (
        ""
      )}
      <button onClick={() => console.log(connection)}>Log Connection</button>
      <p>
        <b>Peer Connections</b> ({connectedPeers.length}):
      </p>
      <div className="peerStreams">
        {connectedPeers.map((peer, i) => (
          <Video title={getVideoTitle(peer, i)} srcObject={peer.stream} key={i} />
        ))}
      </div>
      <ApiTests connection={connection} />
    </div>
  );
}

export default ConnectionTest;

/**
 * Component to send test requests to the backend API and display responses.
 */
function ApiTests(props: { connection: Connection }): JSX.Element {
  const [responses, setResponses] = useState<{ endpoint: string; data: string }[]>([]);
  const [highlightedResponse, setHighlightedResponse] = useState(0);
  const [sessionId, setSessionId] = useState(props.connection.sessionId ?? "");
  const [participantId, setParticipantId] = useState(props.connection.participantId ?? "");
  const [mutedVideo, setMutedVideo] = useState(false);
  const [mutedAudio, setMutedAudio] = useState(false);

  useEffect(() => {
    /**
     * Save and display a messages from the backend
     * @param endpoint endpoint to which `messageData` was send. Used as a title for this response.
     * @param messageData data that should be displayed.
     */
    const saveGenericApiResponse = async (endpoint: string, messageData: any) => {
      setResponses([{ endpoint, data: messageData }, ...responses]);
      setHighlightedResponse(0);
    };

    // Message listeners to messages from the backend.
    const handleTest = (data: any) => saveGenericApiResponse("TEST", data);
    const handleSessionChange = (data: any) => saveGenericApiResponse("SESSION_CHANGE", data);
    const handleSessionList = (data: any) => saveGenericApiResponse("SESSION_LIST", data);
    const handleSuccess = (data: any) => saveGenericApiResponse("SUCCESS", data);
    const handleError = (data: any) => saveGenericApiResponse("ERROR", data);
    const handleExperimentCreated = (data: any) =>
      saveGenericApiResponse("EXPERIMENT_CREATED", data);
    const handleExperimentEnded = (data: any) => saveGenericApiResponse("EXPERIMENT_ENDED", data);
    const handleExperimentStarted = (data: any) =>
      saveGenericApiResponse("EXPERIMENT_STARTED", data);
    const handleKickNotification = (data: any) => saveGenericApiResponse("KICK_NOTIFICATION", data);
    const handlePong = async (data: any) => {
      saveGenericApiResponse("PONG", data);
      if ("time" in data.ping_data) {
        const rtt = new Date().getTime() - data.ping_data.time;
        console.log("Ping RTT:", rtt, "ms");
      }
    };

    // Add listeners to connection
    props.connection.api.on("TEST", handleTest);
    props.connection.api.on("SESSION_CHANGE", handleSessionChange);
    props.connection.api.on("SESSION_LIST", handleSessionList);
    props.connection.api.on("SUCCESS", handleSuccess);
    props.connection.api.on("ERROR", handleError);
    props.connection.api.on("EXPERIMENT_CREATED", handleExperimentCreated);
    props.connection.api.on("EXPERIMENT_ENDED", handleExperimentEnded);
    props.connection.api.on("EXPERIMENT_STARTED", handleExperimentStarted);
    props.connection.api.on("KICK_NOTIFICATION", handleKickNotification);
    props.connection.api.on("PONG", handlePong);

    return () => {
      // Remove listeners from connection
      props.connection.api.off("TEST", handleTest);
      props.connection.api.off("SESSION_CHANGE", handleSessionChange);
      props.connection.api.off("SESSION_LIST", handleSessionList);
      props.connection.api.off("SUCCESS", handleSuccess);
      props.connection.api.off("ERROR", handleError);
      props.connection.api.off("EXPERIMENT_CREATED", handleExperimentCreated);
      props.connection.api.off("EXPERIMENT_ENDED", handleExperimentEnded);
      props.connection.api.off("EXPERIMENT_STARTED", handleExperimentStarted);
      props.connection.api.off("KICK_NOTIFICATION", handleKickNotification);
      props.connection.api.off("PONG", handlePong);
    };
  }, [props.connection.api, responses]);

  return (
    <>
      {props.connection.userType === "participant" ? (
        <p className="apiWarning">
          <b>Note:</b> API should only work for experimenters
        </p>
      ) : (
        <p className="apiSubsectionHeader">API Testing:</p>
      )}
      <div className="requestButtons">
        <button
          onClick={() => props.connection.sendMessage("GET_SESSION_LIST", {})}
          disabled={props.connection.state !== ConnectionState.CONNECTED}
        >
          GET_SESSION_LIST
        </button>
        <button
          onClick={() => props.connection.sendMessage("START_EXPERIMENT", {})}
          disabled={props.connection.state !== ConnectionState.CONNECTED}
        >
          START_EXPERIMENT
        </button>
        <button
          onClick={() => props.connection.sendMessage("STOP_EXPERIMENT", {})}
          disabled={props.connection.state !== ConnectionState.CONNECTED}
        >
          STOP_EXPERIMENT
        </button>
        <div className="inputBtnBox">
          <input
            type="text"
            placeholder="bbbef1d7d0"
            onChange={(e) => setSessionId(e.target.value)}
            value="bbbef1d7d0"
          />
          <button
            onClick={() =>
              props.connection.sendMessage("CREATE_EXPERIMENT", {
                session_id: "bbbef1d7d0"
              })
            }
            disabled={props.connection.state !== ConnectionState.CONNECTED}
          >
            CREATE_EXPERIMENT
          </button>
          <button
            onClick={() =>
              props.connection.sendMessage("JOIN_EXPERIMENT", {
                session_id: sessionId
              })
            }
            disabled={props.connection.state !== ConnectionState.CONNECTED}
          >
            JOIN_EXPERIMENT
          </button>
        </div>
        <button
          onClick={() => props.connection.sendMessage("LEAVE_EXPERIMENT", {})}
          disabled={props.connection.state !== ConnectionState.CONNECTED}
        >
          LEAVE_EXPERIMENT
        </button>
        <div className="inputBtnBox">
          <input
            type="text"
            placeholder="Participant ID"
            onChange={(e) => setParticipantId(e.target.value)}
            value={participantId}
          />
          <button
            onClick={() =>
              props.connection.sendMessage("KICK_PARTICIPANT", {
                participant_id: participantId,
                reason: "Testing."
              })
            }
            disabled={props.connection.state !== ConnectionState.CONNECTED}
          >
            KICK_PARTICIPANT
          </button>
          <button
            onClick={() =>
              props.connection.sendMessage("BAN_PARTICIPANT", {
                participant_id: participantId,
                reason: "Testing."
              })
            }
            disabled={props.connection.state !== ConnectionState.CONNECTED}
          >
            BAN_PARTICIPANT
          </button>
        </div>
        <div className="inputBtnBox">
          <input
            type="text"
            placeholder="Participant ID"
            onChange={(e) => setParticipantId(e.target.value)}
            value={participantId}
          />
          <label>
            Mute Audio
            <input
              type="checkbox"
              onChange={(e) => setMutedAudio(e.target.checked)}
              checked={mutedAudio}
            />
          </label>
          <label>
            Mute Video
            <input
              type="checkbox"
              onChange={(e) => setMutedVideo(e.target.checked)}
              checked={mutedVideo}
            />
          </label>
          <button
            onClick={() =>
              props.connection.sendMessage("MUTE", {
                participant_id: participantId,
                mute_video: mutedVideo,
                mute_audio: mutedAudio
              })
            }
            disabled={props.connection.state !== ConnectionState.CONNECTED}
          >
            MUTE
          </button>
        </div>
        <button
          onClick={() => props.connection.sendMessage("PING", { time: new Date().getTime() })}
          disabled={props.connection.state !== ConnectionState.CONNECTED}
        >
          PING
        </button>
      </div>
      <SetFilterPresets connection={props.connection} />
      <div className="basicTabs">
        <span className="tabsTitle">Responses:</span>
        {responses.map((response, index) => {
          return (
            <button
              key={index}
              onClick={() => setHighlightedResponse(index)}
              className={index === highlightedResponse ? "" : "secondary"}
            >
              {response.endpoint}
            </button>
          );
        })}
      </div>
      {responses.length > 0 ? <PrettyJson json={responses[highlightedResponse].data} /> : ""}
    </>
  );
}

function SetFilterPresets(props: { connection: Connection }): JSX.Element {
  return (
    <>
      <p className="apiSubsectionHeader">Filter Presets:</p>
      <div className="requestButtons">
        <button
          onClick={() => {
            props.connection.sendMessage("SET_FILTERS", {
              participant_id: "all",
              audio_filters: [],
              video_filters: []
            });
            props.connection.sendMessage("SET_GROUP_FILTERS", {
              audio_group_filters: [],
              video_group_filters: []
            });
          }}
          disabled={props.connection.state !== ConnectionState.CONNECTED}
        >
          None
        </button>
        <button
          onClick={() =>
            props.connection.sendMessage("SET_FILTERS", {
              participant_id: "all",
              audio_filters: [],
              video_filters: [
                {
                  name: "FILTER_API_TEST",
                  id: "test",
                  channel: "both",
                  groupFilter: false,
                  config: {}
                }
              ]
            })
          }
          disabled={props.connection.state !== ConnectionState.CONNECTED}
        >
          Filter API Test
        </button>
        <button
          onClick={() =>
            props.connection.sendMessage("SET_FILTERS", {
              participant_id: "all",
              audio_filters: [],
              video_filters: [
                {
                  name: "EDGE_OUTLINE",
                  id: "edge",
                  channel: "both",
                  groupFilter: false,
                  config: {}
                }
              ]
            })
          }
          disabled={props.connection.state !== ConnectionState.CONNECTED}
        >
          Edge Outline
        </button>
        <button
          onClick={() =>
            props.connection.sendMessage("SET_FILTERS", {
              participant_id: "all",
              audio_filters: [],
              video_filters: [
                {
                  name: "ROTATION",
                  id: "rotation",
                  channel: "video",
                  groupFilter: false,
                  config: {
                    direction: {
                      defaultValue: ["clockwise", "anti-clockwise"],
                      value: "clockwise"
                    },
                    angle: {
                      min: 1,
                      max: 180,
                      step: 1,
                      value: 45,
                      defaultValue: 45
                    }
                  }
                }
              ]
            })
          }
          disabled={props.connection.state !== ConnectionState.CONNECTED}
        >
          Rotation
        </button>
        <button
          onClick={() =>
            props.connection.sendMessage("SET_FILTERS", {
              participant_id: "all",
              audio_filters: [],
              video_filters: [
                {
                  name: "EDGE_OUTLINE",
                  id: "edge",
                  channel: "both",
                  groupFilter: false,
                  config: {}
                },
                {
                  name: "ROTATION",
                  id: "rotation",
                  channel: "video",
                  groupFilter: false,
                  config: {
                    direction: {
                      defaultValue: ["clockwise", "anti-clockwise"],
                      value: "clockwise"
                    },
                    angle: {
                      min: 1,
                      max: 180,
                      step: 1,
                      value: 45,
                      defaultValue: 45
                    }
                  }
                }
              ]
            })
          }
          disabled={props.connection.state !== ConnectionState.CONNECTED}
        >
          Edge Outline + Rotation
        </button>
        <button
          onClick={() =>
            props.connection.sendMessage("SET_FILTERS", {
              participant_id: "all",
              audio_filters: [],
              video_filters: [
                {
                  name: "ROTATION",
                  id: "rotation",
                  channel: "video",
                  groupFilter: false,
                  config: {
                    direction: {
                      defaultValue: ["clockwise", "anti-clockwise"],
                      value: "clockwise"
                    },
                    angle: {
                      min: 1,
                      max: 180,
                      step: 1,
                      value: 45,
                      defaultValue: 45
                    }
                  }
                },
                {
                  name: "EDGE_OUTLINE",
                  id: "edge",
                  channel: "both",
                  groupFilter: false,
                  config: {}
                }
              ]
            })
          }
          disabled={props.connection.state !== ConnectionState.CONNECTED}
        >
          Rotation + Edge Outline
        </button>
        <button
          onClick={() =>
            props.connection.sendMessage("SET_FILTERS", {
              participant_id: "all",
              audio_filters: [],
              video_filters: [
                {
                  name: "OPENFACE_AU",
                  id: "zmq",
                  channel: "both",
                  groupFilter: false,
                  config: {}
                }
              ]
            })
          }
          disabled={props.connection.state !== ConnectionState.CONNECTED}
        >
          OPENFACE AU
        </button>
        <button
          onClick={() =>
            props.connection.sendMessage("SET_FILTERS", {
              participant_id: "all",
              audio_filters: [],
              video_filters: [
                {
                  name: "DELAY",
                  id: "delay-v",
                  channel: "both",
                  groupFilter: false,
                  config: {
                    size: {
                      min: 0,
                      max: 120,
                      step: 1,
                      value: 60,
                      defaultValue: 60
                    }
                  }
                }
              ]
            })
          }
          disabled={props.connection.state !== ConnectionState.CONNECTED}
        >
          60 Frame Video Delay
        </button>
        <button
          onClick={() =>
            props.connection.sendMessage("SET_FILTERS", {
              participant_id: "all",
              audio_filters: [
                {
                  name: "DELAY",
                  id: "delay-a",
                  channel: "both",
                  groupFilter: false,
                  config: {
                    size: {
                      min: 0,
                      max: 120,
                      step: 1,
                      value: 60,
                      defaultValue: 60
                    }
                  }
                }
              ],
              video_filters: []
            })
          }
          disabled={props.connection.state !== ConnectionState.CONNECTED}
        >
          60 Frame Audio Delay
        </button>
        <button
          onClick={() =>
            props.connection.sendMessage("SET_FILTERS", {
              participant_id: "all",
              audio_filters: [
                {
                  name: "DELAY",
                  id: "delay-a",
                  channel: "both",
                  groupFilter: false,
                  config: {
                    size: {
                      min: 0,
                      max: 120,
                      step: 1,
                      value: 60,
                      defaultValue: 60
                    }
                  }
                }
              ],
              video_filters: [
                {
                  name: "DELAY",
                  id: "delay-v",
                  channel: "both",
                  groupFilter: false,
                  config: {
                    size: {
                      min: 0,
                      max: 120,
                      step: 1,
                      value: 60,
                      defaultValue: 60
                    }
                  }
                }
              ]
            })
          }
          disabled={props.connection.state !== ConnectionState.CONNECTED}
        >
          60 Frame audio + video Delay
        </button>
        <button
          onClick={() =>
            props.connection.sendMessage("SET_FILTERS", {
              participant_id: "all",
              video_filters: [],
              audio_filters: [
                {
                  name: "AUDIO_SPEAKING_TIME",
                  id: "audio-speaking-time",
                  channel: "both",
                  groupFilter: false,
                  config: {}
                }
              ]
            })
          }
          disabled={props.connection.state !== ConnectionState.CONNECTED}
        >
          Speaking Time
        </button>
        <button
          onClick={() =>
            props.connection.sendMessage("SET_FILTERS", {
              participant_id: "all",
              audio_filters: [
                {
                  name: "AUDIO_SPEAKING_TIME",
                  id: "audio-speaking-time",
                  channel: "both",
                  groupFilter: false,
                  config: {}
                }
              ],
              video_filters: [
                {
                  name: "DISPLAY_SPEAKING_TIME",
                  id: "display-speaking-time",
                  channel: "video",
                  groupFilter: false,
                  config: {
                    filterId: {
                      defaultValue: ["audio-speaking-time"],
                      value: "audio-speaking-time"
                    }
                  }
                }
              ]
            })
          }
          disabled={props.connection.state !== ConnectionState.CONNECTED}
        >
          Display Speaking Time
        </button>
        <button
          onClick={() =>
            props.connection.sendMessage("SET_FILTERS", {
              participant_id: "all",
              audio_filters: [],
              video_filters: [
                {
                  name: "SIMPLE_GLASSES_DETECTION",
                  id: "simple-glasses-detection",
                  channel: "video",
                  groupFilter: false,
                  config: {}
                }
              ]
            })
          }
          disabled={props.connection.state !== ConnectionState.CONNECTED}
        >
          Glasses Detection
        </button>
        <button
          onClick={() =>
            props.connection.sendMessage("SET_GROUP_FILTERS", {
              audio_group_filters: [],
              video_group_filters: [
                {
                  name: "TEMPLATE_GF",
                  id: "template_gf",
                  channel: "video",
                  groupFilter: true,
                  config: {}
                }
              ]
            })
          }
          disabled={props.connection.state !== ConnectionState.CONNECTED}
        >
          TEMPLATE GF
        </button>
      </div>
    </>
  );
}

/**
 * Component to display an readable, indented version of `json`.
 */
function PrettyJson(props: { json: any }) {
  return (
    <div className="prettyJson">
      <pre>{JSON.stringify(props.json, null, 4)}</pre>
    </div>
  );
}

/**
 * Component with inputs to replace the current {@link Connection} with a new one.
 * Used to change session-, participant-ids or user type.
 *
 * Do not use after the connection has been started.
 */
function ReplaceConnection(props: {
  connection: Connection;
  setConnection: (connection: Connection) => void;
  localStream: MediaStream;
  setLocalStream: (localStream: MediaStream) => void;
}) {
  const [userType, setUserType] = useState<"participant" | "experimenter">(
    props.connection.userType
  );
  const [sessionId, setSessionId] = useState(props.connection.sessionId ?? "");
  const [participantId, setParticipantId] = useState(props.connection.participantId ?? "");
  const [experimenterPassword, setExperimenterPassword] = useState(
    props.connection.experimenterPassword ?? ""
  );

  const updateConnection = async (
    userType: "participant" | "experimenter",
    sessionId: string,
    participantId: string,
    experimenterPassword: string
  ) => {
    if (userType === "participant") {
      if (sessionId === "") sessionId = "placeholderId";
      if (participantId === "") participantId = "placeholderId";
      if (experimenterPassword === "") experimenterPassword = "placeholderId";
      // request local stream if it does not exist.
      if (!props.localStream) {
        const stream = await getLocalStream();
        if (stream) props.setLocalStream(stream);
      }
    }
    console.log(
      `%c[ReplaceConnection] Replaced connection with new parameters: ${userType}, ${sessionId}, ${participantId}`,
      "color:darkgreen"
    );
    const connection = new Connection(
      userType,
      sessionId,
      participantId,
      experimenterPassword,
      props.connection.logging
    );
    props.setConnection(connection);
  };

  const handleUserType = (e: React.ChangeEvent<HTMLSelectElement>) => {
    e.preventDefault();
    const newUserType = e.target.value as "participant" | "experimenter";
    setUserType(newUserType);
    updateConnection(newUserType, sessionId, participantId, experimenterPassword);
  };

  const handleSessionId = (e: React.ChangeEvent<HTMLInputElement>) => {
    e.preventDefault();
    setSessionId(e.target.value);
    updateConnection(userType, e.target.value, participantId, experimenterPassword);
  };

  const handleParticipantId = (e: React.ChangeEvent<HTMLInputElement>) => {
    e.preventDefault();
    setParticipantId(e.target.value);
    updateConnection(userType, sessionId, e.target.value, experimenterPassword);
  };

  const handleExperimenterPassword = (e: React.ChangeEvent<HTMLInputElement>) => {
    e.preventDefault();
    setExperimenterPassword(e.target.value);
    updateConnection(userType, sessionId, participantId, e.target.value);
  };

  const info =
    "Replace connection before connecting to change the user type, session id or participant id";

  return (
    <div className="replaceConnectionWrapper">
      <span title={info}>Replace Connection:</span>
      <form className="replaceConnectionForm">
        <label>
          Type:&nbsp;&nbsp;
          <select defaultValue={props.connection.userType} onChange={handleUserType}>
            <option value="participant">Participant</option>
            <option value="experimenter">Experimenter</option>
          </select>
        </label>
        {userType === "participant" ? (
          <>
            <label>
              Session ID:&nbsp;&nbsp;
<<<<<<< HEAD
              <input type="text" onChange={handleSessionId} defaultValue={sessionId} />
=======
              <input
                type="text"
                onChange={handleSessionId}
                placeholder="bbbef1d7d0"
                defaultValue={sessionId}
              />
>>>>>>> c4bf1083
            </label>
            <label>
              ParticipantID:&nbsp;&nbsp;
              <input type="text" onChange={handleParticipantId} defaultValue={participantId} />
            </label>
          </>
        ) : (
          <label>
            Experimenter Password:&nbsp;&nbsp;
            <input
              type="text"
              onChange={handleExperimenterPassword}
              defaultValue={experimenterPassword}
            />
          </label>
        )}
      </form>
    </div>
  );
}

/**
 * Component to display a video with a title.
 * @param props.title title that is displayed above the video
 * @param props.srcObject video and audio source
 * @param props.ignoreAudio if true, audio tracks in `srcObject` will be ignored.
 */
export function Video(props: {
  title: string;
  srcObject: MediaStream;
  ignoreAudio?: boolean;
}): JSX.Element {
  const refVideo = useRef<HTMLVideoElement>(null);
  const [info, setInfo] = useState("");

  // Set source object for video tag
  useEffect(() => {
    const setSrcObj = (srcObj: MediaStream) => {
      if (refVideo.current && srcObj.active) {
        if (props.ignoreAudio) {
          refVideo.current.srcObject = new MediaStream(srcObj.getVideoTracks());
        } else {
          refVideo.current.srcObject = srcObj;
        }
      }
    };

    setSrcObj(props.srcObject);

    const handler = () => setSrcObj(props.srcObject);
    props.srcObject.addEventListener("active", handler);
    return () => {
      props.srcObject.removeEventListener("active", handler);
    };
  }, [props.ignoreAudio, props.srcObject]);

  // Update makeshift fps counter
  useEffect(() => {
    /** Update info string containing the fps counter */
    const interval = setInterval(() => {
      if (refVideo.current?.srcObject === null) return;

      const videoTracks = props.srcObject.getVideoTracks();
      if (videoTracks.length === 0) return;

      const fps = videoTracks[0].getSettings().frameRate;
      if (!fps) {
        if (info !== "") {
          setInfo("");
        }
        return;
      }
      const newInfo = `${fps.toFixed(3)} fps`;
      if (info !== newInfo) {
        setInfo(newInfo);
      }
    }, 1000);

    return () => {
      clearInterval(interval);
    };
  }, [info, props.srcObject]);

  return (
    <div className="videoWrapper">
      <p>
        {props.title}
        {props.srcObject.active ? "" : " [inactive]"}
      </p>
      <video ref={refVideo} autoPlay playsInline width={300} />
      <div className="fpsCounter">{info}</div>
    </div>
  );
}<|MERGE_RESOLUTION|>--- conflicted
+++ resolved
@@ -447,6 +447,46 @@
               audio_filters: [],
               video_filters: [
                 {
+                  name: "SPOUT-SENDER",
+                  id: "spout-sender",
+                  channel: "video",
+                  groupFilter: false,
+                  config: {}
+                }
+              ]
+            })
+          }
+          disabled={props.connection.state !== ConnectionState.CONNECTED}
+        >
+          SPOUT SENDER
+        </button>
+        <button
+          onClick={() =>
+            props.connection.sendMessage("SET_FILTERS", {
+              participant_id: "all",
+              audio_filters: [],
+              video_filters: [
+                {
+                  name: "SPOUT_RECEIVER",
+                  id: "spout-receiver",
+                  channel: "video",
+                  groupFilter: false,
+                  config: {}
+                }
+              ]
+            })
+          }
+          disabled={props.connection.state !== ConnectionState.CONNECTED}
+        >
+          Spout Receiver
+        </button>
+        <button
+          onClick={() =>
+            props.connection.sendMessage("SET_FILTERS", {
+              participant_id: "all",
+              audio_filters: [],
+              video_filters: [
+                {
                   name: "EDGE_OUTLINE",
                   id: "edge",
                   channel: "both",
@@ -892,16 +932,12 @@
           <>
             <label>
               Session ID:&nbsp;&nbsp;
-<<<<<<< HEAD
-              <input type="text" onChange={handleSessionId} defaultValue={sessionId} />
-=======
               <input
                 type="text"
                 onChange={handleSessionId}
                 placeholder="bbbef1d7d0"
                 defaultValue={sessionId}
               />
->>>>>>> c4bf1083
             </label>
             <label>
               ParticipantID:&nbsp;&nbsp;
