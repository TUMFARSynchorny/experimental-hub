import {
  ActionButton,
  LinkActionButton,
  LinkButton
} from "../../components/atoms/Button";
import VideoCanvas from "../../components/organisms/VideoCanvas/VideoCanvas";
import { useAppSelector } from "../../redux/hooks";
import { selectOngoingExperiment } from "../../redux/slices/ongoingExperimentSlice";
import { selectSessions } from "../../redux/slices/sessionsListSlice";
import { getSessionById } from "../../utils/utils";
import { ChatTab } from "../../components/molecules/ChatTab/ChatTab";
import {
  selectChatTab,
  selectInstructionsTab,
  selectParticipantsTab
} from "../../redux/slices/tabsSlice";
import ParticipantsTab from "../../components/molecules/ParticipantsTab/ParticipantsTab";
import { InstructionsTab } from "../../components/molecules/InstructionsTab/InstructionsTab";
import "./WatchingRoom.css";
import StartVerificationModal from "../../modals/StartVerificationModal/StartVerificationModal";
import { useState } from "react";
import EndVerificationModal from "../../modals/EndVerificationModal/EndVerificationModal";

function WatchingRoom({
  connectedParticipants,
  onKickBanParticipant,
  onChat,
  onGetSession,
  onLeaveExperiment,
  onMuteParticipant,
  onStartExperiment,
  onEndExperiment
}) {
  const [startVerificationModal, setStartVerificationModal] = useState(false);
  const [endVerificationModal, setEndVerificationModal] = useState(false);
  const ongoingExperiment = useAppSelector(selectOngoingExperiment);
  const sessionsList = useAppSelector(selectSessions);
  const sessionData = getSessionById(ongoingExperiment.sessionId, sessionsList);
  const isChatModalActive = useAppSelector(selectChatTab);
  const isInstructionsModalActive = useAppSelector(selectInstructionsTab);
  const isParticipantsModalActive = useAppSelector(selectParticipantsTab);

  return (
    <div className="h-[calc(100vh-84px)] w-full">
      {sessionData ? (
<<<<<<< HEAD
        <div className="flex justify-between w-full h-full">
          <div className="participantLivestream w-3/4 h-full flex justify-center items-center py-6 px-4">
            <div className="videoCanvas h-full w-full">
=======
        <div className="watchingRoom flex justify-between">
          <div className="participantLivestream w-3/4 flex flex-col justify-center px-6">
            <div className="videoCanvas">
>>>>>>> 841976ea
              <VideoCanvas
                connectedParticipants={connectedParticipants}
                sessionData={sessionData}
              />
              <hr className="separatorLine"></hr>
              <div className="appliedFilters">
                Filters applied on all participants
              </div>
            </div>
            <div className="flex flex-row justify-center gap-x-4 pt-5">
              <LinkActionButton
                text="LEAVE EXPERIMENT"
                variant="outlined"
                path="/"
                size="large"
                color="primary"
                onClick={() => onLeaveExperiment()}
              />
              {sessionData.start_time === 0 ? (
                <ActionButton
                  text="START EXPERIMENT"
                  variant="contained"
                  color="success"
                  size="large"
                  onClick={() => {
                    setStartVerificationModal(true);
                  }}
                />
              ) : (
                <ActionButton
                  text="END EXPERIMENT"
                  variant="contained"
                  color="error"
                  size="large"
                  onClick={() => {
                    setEndVerificationModal(true);
                  }}
                />
              )}

              {startVerificationModal && (
                <StartVerificationModal
                  setShowModal={setStartVerificationModal}
                  onStartExperiment={onStartExperiment}
                />
              )}

              {endVerificationModal && (
                <EndVerificationModal
                  setShowModal={setEndVerificationModal}
                  onEndExperiment={onEndExperiment}
                />
              )}
            </div>
          </div>
          {isChatModalActive && (
            <div className="w-1/4">
              <ChatTab
                onChat={onChat}
                onLeaveExperiment={onLeaveExperiment}
                onGetSession={onGetSession}
                currentUser={"experimenter"}
              />
            </div>
          )}
          {isParticipantsModalActive && (
            <div className="w-1/4">
              <ParticipantsTab
                connectedParticipants={connectedParticipants}
                onKickBanParticipant={onKickBanParticipant}
                onMuteParticipant={onMuteParticipant}
              />
            </div>
          )}
          {isInstructionsModalActive && (
            <div className="w-1/4">
              <InstructionsTab />{" "}
            </div>
          )}
        </div>
      ) : (
        <div className="noExperimentOngoing">
          <h2>You need to start/join an experiment first.</h2>
          <LinkButton
            text="Go to Session Overview"
            path="/"
            variant="contained"
            size="large"
          />
        </div>
      )}
    </div>
  );
}

export default WatchingRoom;<|MERGE_RESOLUTION|>--- conflicted
+++ resolved
@@ -43,15 +43,9 @@
   return (
     <div className="h-[calc(100vh-84px)] w-full">
       {sessionData ? (
-<<<<<<< HEAD
         <div className="flex justify-between w-full h-full">
-          <div className="participantLivestream w-3/4 h-full flex justify-center items-center py-6 px-4">
+          <div className="participantLivestream w-3/4 h-full flex flex-col justify-center items-center py-6 px-4">
             <div className="videoCanvas h-full w-full">
-=======
-        <div className="watchingRoom flex justify-between">
-          <div className="participantLivestream w-3/4 flex flex-col justify-center px-6">
-            <div className="videoCanvas">
->>>>>>> 841976ea
               <VideoCanvas
                 connectedParticipants={connectedParticipants}
                 sessionData={sessionData}
