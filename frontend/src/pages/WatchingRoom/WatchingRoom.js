--- conflicted
+++ resolved
@@ -1,25 +1,18 @@
 import { LinkButton } from "../../components/atoms/Button";
-import Heading from "../../components/atoms/Heading/Heading";
 import VideoCanvas from "../../components/organisms/VideoCanvas/VideoCanvas";
-import { useAppDispatch, useAppSelector } from "../../redux/hooks";
+import { useAppSelector } from "../../redux/hooks";
 import { selectOngoingExperiment } from "../../redux/slices/ongoingExperimentSlice";
 import { selectSessions } from "../../redux/slices/sessionsListSlice";
 import { getSessionById } from "../../utils/utils";
-import "./WatchingRoom.css";
-import { IconButton } from "../../components/atoms/Button/IconButton";
-import { HiOutlineChatAlt2 } from "react-icons/hi";
-import { BiTask } from "react-icons/bi";
-import { HiOutlineUsers } from "react-icons/hi2";
 import { ChatTab } from "../../components/molecules/ChatTab/ChatTab";
 import {
   selectChatTab,
   selectInstructionsTab,
-  selectParticipantsTab,
-  toggleSingleTab
+  selectParticipantsTab
 } from "../../redux/slices/tabsSlice";
-import { Tabs } from "../../utils/enums";
 import ParticipantsTab from "../../components/molecules/ParticipantsTab/ParticipantsTab";
 import { InstructionsTab } from "../../components/molecules/InstructionsTab/InstructionsTab";
+import "./WatchingRoom.css";
 
 function WatchingRoom({
   connectedParticipants,
@@ -29,87 +22,54 @@
   onLeaveExperiment,
   onMuteParticipant
 }) {
-  const dispatch = useAppDispatch();
   const ongoingExperiment = useAppSelector(selectOngoingExperiment);
-  const state = ongoingExperiment.experimentState;
   const sessionsList = useAppSelector(selectSessions);
   const sessionData = getSessionById(ongoingExperiment.sessionId, sessionsList);
   const isChatModalActive = useAppSelector(selectChatTab);
   const isInstructionsModalActive = useAppSelector(selectInstructionsTab);
   const isParticipantsModalActive = useAppSelector(selectParticipantsTab);
 
-  const toggleModal = (modal) => {
-    dispatch(toggleSingleTab(modal));
-  };
   return (
     <div>
       {sessionData ? (
-        <>
-<<<<<<< HEAD
-          <div className="watchingRoomHeader flex flex-row justify-between items-center h-16 px-6">
-            <Heading heading={"State: " + state} />{" "}
-            <div className="flex flex-row space-x-4">
-              <IconButton
-                icon={HiOutlineChatAlt2}
-                size={24}
-                onToggle={() => toggleModal(Tabs.CHAT)}
+        <div className="watchingRoom flex justify-between">
+          <div className="participantLivestream w-full flex justify-center items-center">
+            <div className="videoCanvas">
+              <VideoCanvas
+                connectedParticipants={connectedParticipants}
+                sessionData={sessionData}
               />
-              <IconButton
-                icon={BiTask}
-                size={24}
-                onToggle={() => toggleModal(Tabs.INSTRUCTIONS)}
-              />
-              <IconButton
-                icon={HiOutlineUsers}
-                size={24}
-                onToggle={() => toggleModal(Tabs.PARTICIPANTS)}
+              <hr className="separatorLine"></hr>
+              <div className="appliedFilters">
+                Filters applied on all participants
+              </div>
+            </div>
+          </div>
+          {isChatModalActive && (
+            <div className="w-1/4">
+              <ChatTab
+                onChat={onChat}
+                onLeaveExperiment={onLeaveExperiment}
+                onGetSession={onGetSession}
+                currentUser={"experimenter"}
               />
             </div>
-          </div>
-          <div className="flex flex-row h-[calc(100vh-4rem)]">
-            <div className="flex flex-row w-3/4">
-              <div className="participantLivestream p-6">
-=======
-          <div className="watchingRoom">
-            <div className="participantLivestream">
-              <div className="videoCanvas">
->>>>>>> 2c3a0ac1
-                <VideoCanvas
-                  connectedParticipants={connectedParticipants}
-                  sessionData={sessionData}
-                />
-                <hr className="separatorLine"></hr>
-                <div className="appliedFilters">
-                  Filters applied on all participants
-                </div>
-              </div>
+          )}
+          {isParticipantsModalActive && (
+            <div className="w-1/4">
+              <ParticipantsTab
+                connectedParticipants={connectedParticipants}
+                onKickBanParticipant={onKickBanParticipant}
+                onMuteParticipant={onMuteParticipant}
+              />
             </div>
-            {isChatModalActive && (
-              <div className="w-1/4">
-                <ChatTab
-                  onChat={onChat}
-                  onLeaveExperiment={onLeaveExperiment}
-                  onGetSession={onGetSession}
-                  currentUser={"experimenter"}
-                />
-              </div>
-            )}
-            {isParticipantsModalActive && (
-              <div className="w-1/4">
-                <ParticipantsTab
-                  connectedParticipants={connectedParticipants}
-                  onKickBanParticipant={onKickBanParticipant}
-                  onMuteParticipant={onMuteParticipant}
-                />
-              </div>
-            )}
-            {isInstructionsModalActive && (
-              <div className="w-1/4">
-                <InstructionsTab />{" "}
-              </div>
-            )}
-          </div>
-        </>
+          )}
+          {isInstructionsModalActive && (
+            <div className="w-1/4">
+              <InstructionsTab />{" "}
+            </div>
+          )}
+        </div>
       ) : (
         <div className="noExperimentOngoing">
           <h2>You need to start/join an experiment first.</h2>
