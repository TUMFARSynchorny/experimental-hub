import DragAndDrop from "../../components/organisms/DragAndDrop/DragAndDrop";
import ParticipantData from "../../components/organisms/ParticipantData/ParticipantData";
import { INITIAL_PARTICIPANT_DATA } from "../../utils/constants";
import {
  checkValidSession,
  filterListByIndex,
  formatDate,
  generateRandomColor,
<<<<<<< HEAD
  getParticipantDimensions,
  getParticipantIdentifiers,
  getRandomColor
=======
  getParticipantDimensions
>>>>>>> da746bc9
} from "../../utils/utils";

import AddIcon from "@mui/icons-material/Add";
import ChevronLeft from "@mui/icons-material/ChevronLeft";
import ChevronRight from "@mui/icons-material/ChevronRight";
import Box from "@mui/material/Box";
import CardContent from "@mui/material/CardContent";
import Checkbox from "@mui/material/Checkbox";
import FormControlLabel from "@mui/material/FormControlLabel";
import TextField from "@mui/material/TextField";
import Typography from "@mui/material/Typography";
import { useEffect, useState } from "react";
import { ActionButton, ActionIconButton } from "../../components/atoms/Button";
import CustomSnackbar from "../../components/atoms/CustomSnackbar/CustomSnackbar";
import { useAppDispatch, useAppSelector } from "../../redux/hooks";
import {
  addParticipant,
  changeParticipant,
  changeValue,
  deleteParticipant,
  selectNumberOfParticipants,
  selectOpenSession
} from "../../redux/slices/openSessionSlice";
import { initialSnackbar } from "../../utils/constants";
import { v4 as uuid } from "uuid";

function SessionForm({ onSendSessionToBackend, onGetFiltersConfig }) {
  const dispatch = useAppDispatch();
  const openSession = useAppSelector(selectOpenSession);
  const [sessionData, setSessionData] = useState(openSession);
  const [title, setTitle] = useState(sessionData.title);
  const [description, setDescription] = useState(sessionData.description);
  const numberOfParticipants = useAppSelector(selectNumberOfParticipants);
  const [xAxis, setXAxis] = useState(0);
  const [yAxis, setYAxis] = useState(0);
  // TO DO: remove the field time_limit from session.json
  const [timeLimit, setTimeLimit] = useState(sessionData.time_limit / 60000);
  // const [numOfParticipants, setNumOfParticipants] = useState();
  const [snackbar, setSnackbar] = useState(initialSnackbar);
  const [showSessionDataForm, setShowSessionDataForm] = useState(true);
  const [participantDimensions, setParticipantDimensions] = useState(
    getParticipantDimensions(sessionData.participants ? sessionData.participants : [])
  );
  const [participantIdentifiers, setParticipantIdentifiers] = useState(
    getParticipantIdentifiers(sessionData.participants ? sessionData.participants : [])
  );

  // It is used as flags to display warning notifications upon entry of incorrect data/not saved in the Participant Modal.
  // It is displayed here instead of in the Participant Modal itself, since upon closing the modal it is no longer
  // available to display the warnings.
  const [snackbarResponse, setSnackbarResponse] = useState({
    newParticipantInputEmpty: false,
    requiredInformationMissing: false,
    participantOriginalEmpty: false,
    newInputEqualsOld: false
  });

  useEffect(() => {
    setSessionData(openSession);
    if (openSession.participants.length === 0) {
      setXAxis(0);
      setYAxis(0);
    }
  }, [openSession]);

  useEffect(() => {
    setParticipantIdentifiers(getParticipantIdentifiers(sessionData.participants));
  }, [sessionData.participants]);

  useEffect(() => {
    if (snackbarResponse.newParticipantInputEmpty) {
      setSnackbar({
        open: true,
        text: "You did not enter any information. Participant will be deleted now.",
        severity: "warning"
      });
      return;
    }

    if (snackbarResponse.requiredInformationMissing) {
      setSnackbar({
        open: true,
        text: "Required information (Participant Name) is missing. Participant will be deleted now.",
        severity: "warning"
      });
      return;
    }

    if (snackbarResponse.participantOriginalEmpty && !snackbarResponse.newInputEqualsOld) {
      setSnackbar({
        open: true,
        text: "You need to save the information first!",
        severity: "warning"
      });
      return;
    }
  }, [snackbarResponse]);

  useEffect(() => {
    onGetFiltersConfig();
  }, []);

  const handleCanvasPlacement = (participantCount) => {
    if (participantCount !== 0 && participantCount % 20 === 0) {
      setXAxis((participantCount / 20) * 250);
      setYAxis(0);
    } else {
      setXAxis(xAxis + 25);
      setYAxis(yAxis + 25);
    }
  };

  const onDeleteParticipant = (index) => {
    dispatch(deleteParticipant(index));
    setParticipantDimensions(filterListByIndex(participantDimensions, index));
  };

  const onAddParticipant = () => {
    const canvasId = uuid();
    const asymmetricFiltersId = uuid();

    dispatch(
      addParticipant({
        ...INITIAL_PARTICIPANT_DATA,
        canvas_id: canvasId,
        asymmetric_filters_id: asymmetricFiltersId,
        position: { x: xAxis, y: yAxis, z: 0 }
      })
    );
    const newParticipantDimensions = [
      ...participantDimensions,
      {
        shapes: {
          x: 0,
          y: 0,
          z: 0,
          fill: generateRandomColor(canvasId)
        },
        groups: {
          x: xAxis,
          y: yAxis,
          z: 0,
          width: 250,
          height: 250
        },
        id: canvasId
      }
    ];
    setParticipantDimensions(newParticipantDimensions);
  };

  const handleParticipantChange = (index, participant) => {
    dispatch(changeParticipant({ participant: participant, index: index }));

    let newParticipantDimensions = [...participantDimensions];
    newParticipantDimensions[index].shapes = {
      ...newParticipantDimensions[index].shapes,
      participant_name: participant.participant_name
    };
    setParticipantDimensions(newParticipantDimensions);
  };

  const handleSessionDataChange = (objKey, newObj) => {
    dispatch(changeValue({ objKey: objKey, objValue: newObj }));
  };

  const handleSessionTitleChange = (payload) => {
    setTitle(payload);
    dispatch(changeValue({ objKey: "title", objValue: payload }));
  };

  const handleSessionDescriptionChange = (payload) => {
    setDescription(payload);
    dispatch(changeValue({ objKey: "description", objValue: payload }));
  };

  const onShowSessionFormModal = () => {
    setShowSessionDataForm(!showSessionDataForm);
  };

  const onSaveSession = () => {
    if (!checkValidSession(sessionData)) {
      setSnackbar({
        open: true,
        text: "Failed to save session since required fields are missing!",
        severity: "error"
      });
      return;
    }
    onSendSessionToBackend(sessionData);
  };

  return (
    <>
      <div className="flex h-[calc(100vh-84px)] flex-row px-4 py-8 items-start">
        {showSessionDataForm && (
          <div className="shadow-lg rounded-md h-full">
            <div className="px-4 flex flex-col h-full">
              <div className="flex justify-start items-center">
                <ChevronLeft sx={{ color: "gray" }} />
                <ActionButton
                  text="Back to Session Overview"
                  variant="text"
                  size="small"
                  path="/"
                />
              </div>
              <CardContent>
                {/* Override text fields' margin and width using MUI classnames */}
                <Typography variant="h6" sx={{ fontWeight: "bold" }}>
                  Session Details
                </Typography>
                <Box
                  component="form"
                  sx={{ "& .MuiTextField-root": { m: 1 } }}
                  noValidate
                  autoComplete="off"
                >
                  <Box sx={{ "& .MuiTextField-root": { width: "38vw" } }}>
                    <TextField
                      label="Title"
                      value={title}
                      size="small"
                      required
                      onChange={(event) => handleSessionTitleChange(event.target.value)}
                    />
                    <TextField
                      label="Description"
                      value={description}
                      size="small"
                      required
                      onChange={(event) => handleSessionDescriptionChange(event.target.value)}
                    />
                  </Box>
                  <Box sx={{ "& .MuiTextField-root": { width: "18.5vw" } }}>
                    <TextField
                      value={sessionData.date ? formatDate(sessionData.date) : ""}
                      type="datetime-local"
                      size="small"
                      required
                      onChange={(event) =>
                        handleSessionDataChange(
                          "date",
                          event.target.value ? new Date(event.target.value).getTime() : 0
                        )
                      }
                    />
                    <TextField
                      label="Number of Participants"
                      value={numberOfParticipants}
                      type="number"
                      size="small"
                      disabled
                    />
                  </Box>
                  <Box sx={{ mt: 1, mb: 1 }}>
                    <FormControlLabel
                      control={<Checkbox />}
                      label="Record Session"
                      checked={sessionData.record}
                      onChange={() => handleSessionDataChange("record", !sessionData.record)}
                    />
                  </Box>
                </Box>

                <div className="flex">
                  <Typography variant="h6" sx={{ my: 1, fontWeight: "bold" }}>
                    Participant List
                  </Typography>
                  <ActionIconButton
                    text="ADD"
                    variant="outlined"
                    color="primary"
                    size="small"
                    onClick={() => onAddParticipant()}
                    icon={<AddIcon />}
                  />
                </div>
                <div className="overflow-y-auto h-[300px] shadow-lg bg-slate-50 pl-4 py-2">
                  {openSession.participants.map((participant, index) => {
                    return (
                      <ParticipantData
                        onDeleteParticipant={() => onDeleteParticipant(index)}
                        key={index}
                        index={index}
                        participantData={participant}
                        sessionId={sessionData.id}
                        handleParticipantChange={handleParticipantChange}
                        setSnackbarResponse={setSnackbarResponse}
                        handleCanvasPlacement={handleCanvasPlacement}
                        participantDimensions={participantDimensions}
                        participantIdentifiers={participantIdentifiers}
                      />
                    );
                  })}
                </div>
              </CardContent>
              <div className="flex justify-center h-full pb-2">
                <div className="self-end">
                  <ActionButton
                    text="SAVE SESSION"
                    variant="contained"
                    color="success"
                    size="medium"
                    onClick={() => onSaveSession()}
                  />
                </div>
              </div>
            </div>
          </div>
        )}
        <div>
          <ActionIconButton
            text=""
            variant="text"
            color="primary"
            size="large"
            onClick={() => onShowSessionFormModal()}
            icon={showSessionDataForm ? <ChevronLeft /> : <ChevronRight />}
          />
        </div>
        <div className="pr-8">
          <DragAndDrop
            participantDimensions={participantDimensions}
            setParticipantDimensions={setParticipantDimensions}
            asymmetricView={false}
          />
        </div>
      </div>
      <CustomSnackbar
        open={snackbar.open}
        text={snackbar.text}
        severity={snackbar.severity}
        handleClose={() => setSnackbar(initialSnackbar)}
      />
    </>
  );
}

export default SessionForm;<|MERGE_RESOLUTION|>--- conflicted
+++ resolved
@@ -6,13 +6,8 @@
   filterListByIndex,
   formatDate,
   generateRandomColor,
-<<<<<<< HEAD
   getParticipantDimensions,
-  getParticipantIdentifiers,
-  getRandomColor
-=======
-  getParticipantDimensions
->>>>>>> da746bc9
+  getParticipantIdentifiers
 } from "../../utils/utils";
 
 import AddIcon from "@mui/icons-material/Add";
