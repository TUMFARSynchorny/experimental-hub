<<<<<<< HEAD
import Box from "@mui/material/Box";
import FormControl from "@mui/material/FormControl";
import Grid from "@mui/material/Grid";
import Link from "@mui/material/Link";
import Typography from "@mui/material/Typography";
import InputLabel from "@mui/material/InputLabel";
import MenuItem from "@mui/material/MenuItem";
import Select from "@mui/material/Select";
import { useEffect, useState } from "react";
import ConnectionState from "../../networking/ConnectionState";
import { LinkActionButton } from "../../components/atoms/Button";

function PostProcessing({
  status,
  recordings,
  connection,
  connectionState,
  onPostProcessingVideo,
  onCheckPostProcessing,
  onGetRecordingList
}) {
  const [selectedSession, setSelectedSession] = useState("");
  const [isProcessing, setIsProcessing] = useState(false);

  useEffect(() => {
    if (connection && connectionState === ConnectionState.CONNECTED) {
      onCheckPostProcessing();
      onGetRecordingList();
    }
  }, [connection, connectionState]);

  useEffect(() => {
    if (status) {
      setIsProcessing(status.is_processing);
    }
  }, [status]);

  const handleSelectSession = (session_id) => {
    setSelectedSession(session_id);
  };

  const onClickExtract = (session_id) => {
    onPostProcessingVideo(session_id);
    onCheckPostProcessing();
    if (status && status.is_processing != isProcessing) {
      setIsProcessing(status.is_processing);
    }
  };
=======
import HeroText from "../../components/atoms/HeroText/HeroText";
>>>>>>> fb39bf69

  return (
    <>
<<<<<<< HEAD
      {!isProcessing && (
        <Grid item sx={{ textAlign: "center" }}>
          <Typography variant="h6">
            You can have your recorded video data extracted here using{" "}
            <Link
              href="https://github.com/TadasBaltrusaitis/OpenFace"
              underline="hover"
            >
              {"OpenFace"}
            </Link>
            .<br></br>
            See the{" "}
            <Link
              href="https://github.com/TUMFARSynchrony/experimental-hub/wiki/Usage"
              underline="hover"
            >
              {"wiki"}
            </Link>{" "}
            for more details.
          </Typography>
          <Box>
            <FormControl sx={{ m: 1, minWidth: 180 }} size="small">
              <InputLabel id="filters-select">Sessions</InputLabel>
              {
                <Select
                  default={selectedSession}
                  id="filters-select"
                  label="Sessions"
                  onChange={(e) => handleSelectSession(e.target.value)}
                >
                  {recordings.map((session) => {
                    return (
                      <MenuItem
                        key={session.session_id}
                        value={session.session_id}
                      >
                        {session.session_title}
                      </MenuItem>
                    );
                  })}
                </Select>
              }
            </FormControl>
          </Box>
          <LinkActionButton
            text="EXTRACT"
            path="/postProcessingRoom"
            variant="contained"
            color="primary"
            size="large"
            onClick={() => onClickExtract(selectedSession)}
          />
        </Grid>
      )}
      {isProcessing && (
        <Grid item sx={{ textAlign: "center" }}>
          <Typography variant="h4">
            The OpenFace extraction is still in progress.
          </Typography>
          <Typography variant="h6">
            Please wait until it is finished before running the new
            post-processing.<br></br>
            See the{" "}
            <Link
              href="https://github.com/TUMFARSynchrony/experimental-hub/wiki/Usage"
              underline="hover"
            >
              {"wiki"}
            </Link>{" "}
            for more details.
          </Typography>
        </Grid>
      )}
=======
      <HeroText text={"Post-Processing Room"} />
      <HeroText
        text={
          "Under construction! This is the page where you can analyze and visualize the experiment data after conducting your experiment."
        }
      />
>>>>>>> fb39bf69
    </>
  );
}

export default PostProcessing;<|MERGE_RESOLUTION|>--- conflicted
+++ resolved
@@ -1,4 +1,3 @@
-<<<<<<< HEAD
 import Box from "@mui/material/Box";
 import FormControl from "@mui/material/FormControl";
 import Grid from "@mui/material/Grid";
@@ -10,6 +9,7 @@
 import { useEffect, useState } from "react";
 import ConnectionState from "../../networking/ConnectionState";
 import { LinkActionButton } from "../../components/atoms/Button";
+import HeroText from "../../components/atoms/HeroText/HeroText";
 
 function PostProcessing({
   status,
@@ -47,21 +47,14 @@
       setIsProcessing(status.is_processing);
     }
   };
-=======
-import HeroText from "../../components/atoms/HeroText/HeroText";
->>>>>>> fb39bf69
 
   return (
     <>
-<<<<<<< HEAD
       {!isProcessing && (
         <Grid item sx={{ textAlign: "center" }}>
           <Typography variant="h6">
             You can have your recorded video data extracted here using{" "}
-            <Link
-              href="https://github.com/TadasBaltrusaitis/OpenFace"
-              underline="hover"
-            >
+            <Link href="https://github.com/TadasBaltrusaitis/OpenFace" underline="hover">
               {"OpenFace"}
             </Link>
             .<br></br>
@@ -86,10 +79,7 @@
                 >
                   {recordings.map((session) => {
                     return (
-                      <MenuItem
-                        key={session.session_id}
-                        value={session.session_id}
-                      >
+                      <MenuItem key={session.session_id} value={session.session_id}>
                         {session.session_title}
                       </MenuItem>
                     );
@@ -110,12 +100,9 @@
       )}
       {isProcessing && (
         <Grid item sx={{ textAlign: "center" }}>
-          <Typography variant="h4">
-            The OpenFace extraction is still in progress.
-          </Typography>
+          <Typography variant="h4">The OpenFace extraction is still in progress.</Typography>
           <Typography variant="h6">
-            Please wait until it is finished before running the new
-            post-processing.<br></br>
+            Please wait until it is finished before running the new post-processing.<br></br>
             See the{" "}
             <Link
               href="https://github.com/TUMFARSynchrony/experimental-hub/wiki/Usage"
@@ -127,14 +114,6 @@
           </Typography>
         </Grid>
       )}
-=======
-      <HeroText text={"Post-Processing Room"} />
-      <HeroText
-        text={
-          "Under construction! This is the page where you can analyze and visualize the experiment data after conducting your experiment."
-        }
-      />
->>>>>>> fb39bf69
     </>
   );
 }
