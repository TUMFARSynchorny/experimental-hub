--- conflicted
+++ resolved
@@ -21,6 +21,7 @@
 import { useAppSelector } from "../../redux/hooks";
 import {
   Filter,
+  ChatFilter,
   FilterConfigArray,
   FilterConfigNumber,
   Participant,
@@ -31,28 +32,13 @@
   selectFiltersDataSession,
   selectNumberOfParticipants
 } from "../../redux/slices/openSessionSlice";
-<<<<<<< HEAD
-import {
-  ChatFilter,
-  Filter,
-  FilterConfigArray,
-  FilterConfigNumber,
-  Participant
-} from "../../types";
-
-import { v4 as uuid } from "uuid";
-import chatFiltersData from "../../chat_filters.json";
-
-const chatFilters: ChatFilter[] = chatFiltersData.chat_filters.map((filter: ChatFilter) => {
-=======
 import { v4 as uuid } from "uuid";
 import filtersData from "../../filters_data.json";
 import DragAndDrop from "../../components/organisms/DragAndDrop/DragAndDrop";
 import { getAsymmetricParticipantDimensions, getAsymmetricViewArray } from "../../utils/utils";
-
-// Loading filters data before the component renders, because the Select component needs value.
-const testData: Filter[] = filtersData.SESSION.map((filter: Filter) => {
->>>>>>> 77ad594d
+import chatFiltersData from "../../chat_filters.json";
+
+const chatFilters: ChatFilter[] = chatFiltersData.chat_filters.map((filter: ChatFilter) => {
   return filter;
 });
 
@@ -65,19 +51,10 @@
   config: {}
 };
 
-<<<<<<< HEAD
 const defaultChatFilter = {
   id: "",
   name: "Placeholder",
   config: {}
-=======
-const getIndividualFilters = () => {
-  return testData.filter((filter) => filter.groupFilter !== true);
-};
-
-const getGroupFilters = () => {
-  return testData.filter((filter) => filter.groupFilter === true);
->>>>>>> 77ad594d
 };
 
 type Props = {
@@ -398,7 +375,7 @@
 
     setParticipantCopy(newParticipantData);
   };
-  console.log(participantCopy);
+
   return (
     <>
       <CustomSnackbar
@@ -584,6 +561,7 @@
                 </FormControl>
               </Box>
             )}
+
             {/* Displays applied audio filters */}
             <Box>
               <Typography variant="overline" display="block">
@@ -1108,7 +1086,6 @@
                   );
                 }
               )}
-<<<<<<< HEAD
               <Typography variant="overline" display="block">
                 Chat Filters
               </Typography>
@@ -1155,7 +1132,6 @@
                   </Box>
                 );
               })}
-=======
               <FormControlLabel
                 control={<Checkbox />}
                 label="Asymmetric View"
@@ -1166,7 +1142,6 @@
                   isChecked ? setAsymmetricView(originalDimensions) : setAsymmetricView([]);
                 }}
               />
->>>>>>> 77ad594d
             </Box>
             {asymmetricView.length > 0 && (
               <div className="pl-5">
