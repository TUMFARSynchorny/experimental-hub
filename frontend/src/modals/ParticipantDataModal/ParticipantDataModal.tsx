import Box from "@mui/material/Box";
import Checkbox from "@mui/material/Checkbox";
import Chip from "@mui/material/Chip";
import Dialog from "@mui/material/Dialog";
import DialogActions from "@mui/material/DialogActions";
import DialogContent from "@mui/material/DialogContent";
import DialogTitle from "@mui/material/DialogTitle";
import FormControl from "@mui/material/FormControl";
import FormControlLabel from "@mui/material/FormControlLabel";
import InputLabel from "@mui/material/InputLabel";
import ListSubheader from "@mui/material/ListSubheader";
import MenuItem from "@mui/material/MenuItem";
import Select from "@mui/material/Select";
import TextField from "@mui/material/TextField";
import Typography from "@mui/material/Typography";
import React, { useState } from "react";
import { ActionButton } from "../../components/atoms/Button";
import CustomSnackbar from "../../components/atoms/CustomSnackbar/CustomSnackbar";
import { initialSnackbar } from "../../utils/constants";
import { getParticipantInviteLink } from "../../utils/utils";
import { useAppSelector } from "../../redux/hooks";
<<<<<<< HEAD
import { selectNumberOfParticipants } from "../../redux/slices/openSessionSlice";
import {
  ChatFilter,
  Filter,
  FilterConfigArray,
  FilterConfigNumber,
  Participant
} from "../../types";
import { v4 as uuid } from "uuid";

import filtersData from "../../filters_data.json";
import chatFiltersData from "../../chat_filters.json";

// Loading filters data before the component renders, because the Select component needs value.
const testData: Filter[] = filtersData.SESSION.map((filter: Filter) => {
  return filter;
});

const chatFilters: ChatFilter[] = chatFiltersData.chat_filters.map((filter: ChatFilter) => {
  return filter;
});

// We set the 'selectedFilter' to a default filter type, because the MUI Select component requires a default value when the page loads.
const defaultFilter = {
  id: "",
  name: "Placeholder",
  channel: "",
  groupFilter: false,
  config: {}
};

const defaultChatFilter = {
  id: "",
  name: "Placeholder",
  config: {}
};

const getIndividualFilters = () => {
  return testData.filter((filter) => filter.groupFilter !== true);
};

const getGroupFilters = () => {
  return testData.filter((filter) => filter.groupFilter === true);
};

=======
import {
  selectFiltersDataSession,
  selectNumberOfParticipants
} from "../../redux/slices/openSessionSlice";
import { Filter, FilterConfigArray, FilterConfigNumber, Participant } from "../../types";
import { v4 as uuid } from "uuid";

>>>>>>> 7fd97555
type Props = {
  originalParticipant: Participant;
  sessionId: string;
  index: number;
  showParticipantInput: boolean;
  setShowParticipantInput: React.Dispatch<React.SetStateAction<boolean>>;
  onDeleteParticipant: (index: number) => void;
  handleParticipantChange: (index: number, participant: Participant) => void;
  handleCanvasPlacement: (participantCount: number) => void;
  setSnackbarResponse: React.Dispatch<
    React.SetStateAction<{
      newParticipantInputEmpty: boolean;
      requiredInformationMissing: boolean;
      participantOriginalEmpty: boolean;
      newInputEqualsOld: boolean;
    }>
  >;
};

function ParticipantDataModal({
  originalParticipant,
  sessionId,
  index,
  showParticipantInput,
  setShowParticipantInput,
  handleParticipantChange,
  onDeleteParticipant,
  setSnackbarResponse,
  handleCanvasPlacement
}: Props) {
  // We set the 'selectedFilter' to a default filter type, because the MUI Select component requires a default value when the page loads.
  const defaultFilter = {
    id: "",
    name: "Placeholder",
    channel: "",
    groupFilter: false,
    config: {}
  };

  const [participantCopy, setParticipantCopy] = useState(originalParticipant);
  const [selectedFilter, setSelectedFilter] = useState<Filter>(defaultFilter);
<<<<<<< HEAD
  const [selectedChatFilter, setSelectedChatFilter] = useState<ChatFilter>(defaultChatFilter);
  const individualFilters = getIndividualFilters();
  const groupFilters = getGroupFilters();
=======
  const filtersData = useAppSelector(selectFiltersDataSession);
  const individualFilters = filtersData.filter((filter) => filter.groupFilter !== true);
  const groupFilters = filtersData.filter((filter) => filter.groupFilter === true);
>>>>>>> 7fd97555
  const [snackbar, setSnackbar] = useState(initialSnackbar);
  const [requiredFilters, setRequiredFilters] = useState(new Map<string, string>());
  const numberOfParticipants = useAppSelector(selectNumberOfParticipants);

  // Setting these snackbar response values to display the notification in Session Form Page.
  // These notifications cannot be displayed in this file, since on closing the Participant Modal,
  // this component and the immediate parent are deleted -> hence sending the snackbar responses
  // up to the grandparent.
  const snackbarResponse = {
    newParticipantInputEmpty: false,
    requiredInformationMissing: false,
    participantOriginalEmpty: false,
    newInputEqualsOld: false
  };

  const handleChange = <T extends keyof Participant>(objKey: T, objValue: Participant[T]) => {
    const newParticipantData = { ...participantCopy };
    newParticipantData[objKey] = objValue;
    setParticipantCopy(newParticipantData);
  };

  const handleFilterChange = <T extends keyof Participant>(
    index: number,
    key: string,
    value: number | string,
    keyParticipantData: T
  ) => {
    const filtersCopy: any = structuredClone(participantCopy[keyParticipantData]);
    filtersCopy[index]["config"][key]["value"] = value;
    handleChange(keyParticipantData, filtersCopy);
  };

  const handleChatChange = <T extends keyof Participant>(
    index: number,
    key: string,
    value: number | string
  ) => {
    const chatFilters: ChatFilter[] = structuredClone(participantCopy.chat_filters);
    chatFilters[index]["config"][key]["value"] = value;
    handleChange("chat_filters", chatFilters);
  };

  // On closing the edit participant dialog, the entered data is checked (if data is not saved,
  // if required data is missing) to display appropriate notification.
  const onCloseModalWithoutData = () => {
    setShowParticipantInput(!showParticipantInput);

    const newParticipantInputEmpty = participantCopy.participant_name === "";
    if (newParticipantInputEmpty) {
      setSnackbarResponse({
        ...snackbarResponse,
        newParticipantInputEmpty: newParticipantInputEmpty
      });
      onDeleteParticipant(index);
      return;
    }

    const requiredInformationMissing = participantCopy.participant_name === "";
    if (requiredInformationMissing) {
      setSnackbarResponse({
        ...snackbarResponse,
        requiredInformationMissing: requiredInformationMissing
      });
      onDeleteParticipant(index);
      return;
    }

    const participantOriginalEmpty = originalParticipant.participant_name.length === 0;
    const newInputEqualsOld =
      JSON.stringify(participantCopy) === JSON.stringify(originalParticipant);

    if (participantOriginalEmpty && !newInputEqualsOld) {
      setSnackbarResponse({
        ...snackbarResponse,
        participantOriginalEmpty: participantOriginalEmpty,
        newInputEqualsOld: newInputEqualsOld
      });
      onDeleteParticipant(index);
      return;
    }

    if (!newInputEqualsOld) {
      setSnackbar({
        open: true,
        text: "You need to save the information first!",
        severity: "warning"
      });
      setParticipantCopy(originalParticipant);
      return;
    }
  };

  const onSaveParticipantData = () => {
    if (participantCopy.participant_name === "") {
      setSnackbar({
        open: true,
        text: "Failed to save participant since required fields are missing!",
        severity: "error"
      });
      return;
    }

    setSnackbar({
      open: true,
      text: `Saved participant: ${participantCopy.participant_name}`,
      severity: "success"
    });
    handleCanvasPlacement(numberOfParticipants);
    setShowParticipantInput(!showParticipantInput);
    handleParticipantChange(index, participantCopy);
  };

  const handleFilterSelect = async (filter: Filter, isGroupFilter: boolean) => {
    console.log(filter, isGroupFilter);
    setSelectedFilter(filter);
    const newParticipantData = structuredClone(participantCopy);
    console.log(newParticipantData);
    const newFilter = structuredClone(filter);
    newFilter.id = uuid();

    // if a filter requires another filter, then it is added to the correct filter array
    for (const key in filter["config"]) {
      if (Array.isArray(filter["config"][key]["defaultValue"])) {
        if ((filter["config"][key] as FilterConfigArray)["requiresOtherFilter"]) {
          const otherFilter = structuredClone(
            filtersData.find(
              (filteredFilter) =>
                filteredFilter.name === (filter.config[key]["defaultValue"] as string[])[0]
            )
          );
          const id = uuid();
          otherFilter.id = id;
          newFilter["config"][key]["value"] = id;
          // add bidirectional mapping of ids to required filters map; important for deleting filters
          setRequiredFilters(new Map(requiredFilters.set(id, newFilter.id).set(newFilter.id, id)));
          if (otherFilter.channel === "video" || otherFilter.channel === "both") {
            otherFilter.groupFilter
              ? newParticipantData.video_group_filters.push(otherFilter)
              : newParticipantData.video_filters.push(otherFilter);
          }
          if (otherFilter.channel === "audio" || otherFilter.channel === "both") {
            otherFilter.groupFilter
              ? newParticipantData.audio_group_filters.push(otherFilter)
              : newParticipantData.audio_filters.push(otherFilter);
          }
        }
      }
    }

    if (newFilter.channel === "video" || newFilter.channel === "both") {
      isGroupFilter
        ? newParticipantData.video_group_filters.push(newFilter)
        : newParticipantData.video_filters.push(newFilter);
    }
    if (newFilter.channel === "audio" || newFilter.channel === "both") {
      isGroupFilter
        ? newParticipantData.audio_group_filters.push(newFilter)
        : newParticipantData.audio_filters.push(newFilter);
    }
    setParticipantCopy(newParticipantData);
  };

<<<<<<< HEAD
  const handleSelectChatFilter = (chatFilter: ChatFilter) => {
    setSelectedChatFilter(chatFilter);
    const newParticipantData = structuredClone(participantCopy);
    const newFilter = structuredClone(chatFilter);
    newFilter.id = uuid();
    newParticipantData.chat_filters.push(newFilter);
    setParticipantCopy(newParticipantData);
  };

=======
  /**
   * This function deletes the required filters in each filter array.
   * @param filterId - The id of the filter to be deleted.
   * @param otherFilterId - The id of the other filter to be deleted.
   * @param newParticipantData - The participant data to be updated.
   * @returns The updated participant data.
   * @remarks
   * This function is called when a filter should be deleted in each filter array.
   * It looks in all filter arrays and deletes the filters with id.
   * If the id is not found, then the filter is not deleted in the specific filter array.
   * */
>>>>>>> 7fd97555
  const deleteRequiredFiltersInEachFilterArray = (
    filterId: string,
    otherFilterId: string,
    newParticipantData: Participant
  ) => {
    newParticipantData.video_filters = newParticipantData.video_filters.filter(
      (filteredFilter: Filter) =>
        filteredFilter.id !== filterId && filteredFilter.id !== otherFilterId
    );
    newParticipantData.audio_filters = newParticipantData.audio_filters.filter(
      (filteredFilter: Filter) =>
        filteredFilter.id !== filterId && filteredFilter.id !== otherFilterId
    );

    newParticipantData.video_group_filters = newParticipantData.video_group_filters.filter(
      (filteredFilter: Filter) =>
        filteredFilter.id !== filterId && filteredFilter.id !== otherFilterId
    );

    newParticipantData.audio_group_filters = newParticipantData.audio_group_filters.filter(
      (filteredFilter: Filter) =>
        filteredFilter.id !== filterId && filteredFilter.id !== otherFilterId
    );

    return newParticipantData;
  };

  /**
   * This function deletes all required filters.
   * @param filter - The filter to be deleted.
   * @param newParticipantData - The participant data to be updated.
   * @param isGroupFilter - A boolean value to check if the filter is a group filter.
   * @returns The updated participant data.
   * @remarks
   * This function is called when a filter is deleted.
   * If a filter is required for another filter, then both the filters are deleted.
   * If a filter requires another filter, then both the filters are deleted.
   * */
  const deleteAllRequiredFilters = (filter: Filter, newParticipantData: Participant) => {
    // if filter is required for another filter or requires another filter, removes current filter and other filter
    if (requiredFilters.has(filter.id)) {
      const otherFilterId = requiredFilters.get(filter.id);
      requiredFilters.delete(filter.id);
      requiredFilters.delete(otherFilterId);
      deleteRequiredFiltersInEachFilterArray(filter.id, otherFilterId, newParticipantData);
    }

    return newParticipantData;
  };

  const handleDeleteVideoFilter = (
    videoFilter: Filter,
    filterCopyIndex: number,
    isGroupFilter: boolean
  ) => {
    const newParticipantData = structuredClone(participantCopy);
    isGroupFilter
      ? newParticipantData.video_group_filters.splice(filterCopyIndex, 1)
      : newParticipantData.video_filters.splice(filterCopyIndex, 1);

    setParticipantCopy(deleteAllRequiredFilters(videoFilter, newParticipantData));
  };

  const handleDeleteAudioFilter = (
    audioFilter: Filter,
    filterCopyIndex: number,
    isGroupFilter: boolean
  ) => {
    const newParticipantData = structuredClone(participantCopy);
    isGroupFilter
      ? newParticipantData.audio_group_filters.splice(filterCopyIndex, 1)
      : newParticipantData.audio_filters.splice(filterCopyIndex, 1);

    setParticipantCopy(deleteAllRequiredFilters(audioFilter, newParticipantData));
  };

  const handleDeleteChatFilter = (chatFilter: ChatFilter, filterCopyIndex: number) => {
    const newParticipantData = structuredClone(participantCopy);
    newParticipantData.chat_filters.splice(filterCopyIndex, 1);

    setParticipantCopy(newParticipantData);
  };
  console.log(participantCopy);
  return (
    <>
      <CustomSnackbar
        open={snackbar.open}
        text={snackbar.text}
        severity={snackbar.severity}
        handleClose={() => setSnackbar(initialSnackbar)}
      />
      <Dialog open={showParticipantInput} onClose={() => onCloseModalWithoutData()}>
        <DialogTitle sx={{ textAlign: "center", fontWeight: "bold" }}>
          Participant Details
        </DialogTitle>
        <DialogContent>
          <Box>
            <Box
              sx={{
                display: "flex",
                justifyContent: "space-between",
                gap: 5,
                my: 3
              }}
            >
              <TextField
                label="Participant Name"
                value={participantCopy.participant_name}
                size="small"
                fullWidth
                required
                onChange={(event) => {
                  handleChange("participant_name", event.target.value);
                }}
              />
            </Box>
            <Box>
              <TextField
                label="Invite Link"
                size="small"
                fullWidth
                disabled
                value={
                  !(participantCopy.id.length === 0 || sessionId.length === 0)
                    ? getParticipantInviteLink(participantCopy.id, sessionId)
                    : "Save session to generate link."
                }
              />
            </Box>
            <Box
              sx={{
                display: "flex",
                justifyContent: "space-between",
                gap: 4,
                my: 3
              }}
            >
              <TextField label="Width" size="small" value={participantCopy.size.width} disabled />
              <TextField label="Height" size="small" value={participantCopy.size.height} disabled />
              <TextField
                label="x coordinate"
                size="small"
                value={participantCopy.position.x}
                disabled
              />
              <TextField
                label="y coordinate"
                size="small"
                value={participantCopy.position.y}
                disabled
              />
            </Box>
            <Box sx={{ display: "flex", justifyContent: "center", gap: 2, my: 3 }}>
              <FormControlLabel
                control={<Checkbox />}
                label="Mute Audio"
                checked={participantCopy.muted_audio}
                onChange={() => {
                  handleChange("muted_audio", !participantCopy.muted_audio);
                }}
              />
              <FormControlLabel
                control={<Checkbox />}
                label="Mute Video"
                checked={participantCopy.muted_video}
                onChange={() => {
                  handleChange("muted_video", !participantCopy.muted_video);
                }}
              />
            </Box>

            {/* Displays the list of filters available in the backend in a dropdown */}
            <Box sx={{ display: "flex", justifyContent: "flex-start" }}>
              <FormControl sx={{ m: 1, minWidth: 180 }} size="small">
                <InputLabel id="filters-select">Filters</InputLabel>

                <Select
                  value={selectedFilter.name}
                  id="filters-select"
                  label="Filters"
                  displayEmpty={true}
                  renderValue={(selected) => {
                    if (selected === "Placeholder") {
                      return <em>Select a Filter</em>;
                    }
                    return selected;
                  }}
                >
                  <ListSubheader sx={{ fontWeight: "bold", color: "black" }}>
                    Individual Filters
                  </ListSubheader>
                  {/* Uncomment the below block to use new filters. */}
                  {individualFilters.map((individualFilter: Filter) => {
                    return (
                      <MenuItem
                        key={individualFilter.id}
                        value={individualFilter.name}
                        onClick={() => handleFilterSelect(individualFilter)}
                      >
                        {individualFilter.name}
                      </MenuItem>
                    );
                  })}
                  <ListSubheader sx={{ fontWeight: "bold", color: "black" }}>
                    Group Filters
                  </ListSubheader>
                  {groupFilters.map((groupFilter: Filter) => {
                    return (
                      <MenuItem
                        key={groupFilter.id}
                        value={groupFilter.name}
                        onClick={() => handleFilterSelect(groupFilter)}
                      >
                        {groupFilter.name}
                      </MenuItem>
                    );
                  })}
                </Select>
              </FormControl>
              <Typography variant="caption" sx={{ mt: 4 }}>
                (NOTE: You can select each filter multiple times)
              </Typography>
            </Box>

            {chatFilters && (
              <Box sx={{ display: "flex", justifyContent: "flex-start" }}>
                <FormControl sx={{ m: 1, minWidth: 180 }} size="small">
                  <InputLabel id="filters-select">Chat Filters (BETA)</InputLabel>

                  <Select
                    value={selectedChatFilter.name}
                    id="filters-select"
                    label="Chat Filters (BETA)"
                    displayEmpty={true}
                    renderValue={(selected) => {
                      if (selected === "Placeholder") {
                        return <em>Select a Chat Filter</em>;
                      }
                      return selected;
                    }}
                  >
                    <ListSubheader sx={{ fontWeight: "bold", color: "black" }}>
                      Individual Filters
                    </ListSubheader>
<<<<<<< HEAD
                    {chatFilters.map((chatFilter: ChatFilter) => {
                      return (
                        <MenuItem
                          key={chatFilter.id}
                          value={chatFilter.name}
                          onClick={() => handleSelectChatFilter(chatFilter)}
=======
                    {/* Uncomment the below block to use new filters. */}
                    {individualFilters.map((individualFilter: Filter) => {
                      return (
                        <MenuItem
                          key={individualFilter.id}
                          value={individualFilter.name}
                          onClick={() =>
                            handleFilterSelect(individualFilter, individualFilter.groupFilter)
                          }
                        >
                          {individualFilter.name}
                        </MenuItem>
                      );
                    })}
                    <ListSubheader sx={{ fontWeight: "bold", color: "black" }}>
                      Group Filters
                    </ListSubheader>
                    {groupFilters.map((groupFilter: Filter) => {
                      return (
                        <MenuItem
                          key={groupFilter.id}
                          value={groupFilter.name}
                          onClick={() => handleFilterSelect(groupFilter, groupFilter.groupFilter)}
>>>>>>> 7fd97555
                        >
                          {chatFilter.name}
                        </MenuItem>
                      );
                    })}
                  </Select>
                </FormControl>
              </Box>
            )}
            {/* Displays applied audio filters */}
            <Box>
              <Typography variant="overline" display="block">
                Audio Filters
              </Typography>
              {participantCopy.audio_filters.map(
                (audioFilter: Filter, audioFilterIndex: number) => {
                  return (
                    <Box
                      key={audioFilterIndex}
                      sx={{ display: "flex", justifyContent: "flex-start" }}
                    >
                      <Box sx={{ minWidth: 140 }}>
                        <Chip
                          key={audioFilterIndex}
                          label={audioFilter.name}
                          variant="outlined"
                          size="medium"
                          color="secondary"
                          onDelete={() => {
                            handleDeleteAudioFilter(
                              audioFilter,
                              audioFilterIndex,
                              audioFilter.groupFilter
                            );
                          }}
                        />
                      </Box>

                      {/* If the config attribute is an array, renders a dropdown. If it is a number, renders an input for number */}
                      <Box
                        sx={{
                          display: "flex",
                          justifyContent: "flex-start",
                          flexWrap: "wrap"
                        }}
                      >
                        {Object.keys(audioFilter.config).map((configType, configIndex) => {
                          if (Array.isArray(audioFilter["config"][configType]["defaultValue"])) {
                            return (
                              <FormControl
                                key={configIndex}
                                sx={{ m: 1, width: "10vw", minWidth: 130 }}
                                size="small"
                              >
                                <InputLabel htmlFor="grouped-select">
                                  {configType.charAt(0).toUpperCase() + configType.slice(1)}
                                </InputLabel>
                                <Select
                                  key={configIndex}
                                  value={
                                    (audioFilter["config"][configType] as FilterConfigArray)[
                                      "requiresOtherFilter"
                                    ]
                                      ? (
                                          audioFilter["config"][configType][
                                            "defaultValue"
                                          ] as string[]
                                        )[0]
                                      : audioFilter["config"][configType]["value"]
                                  }
                                  id="grouped-select"
                                  onChange={(e) => {
                                    handleFilterChange(
                                      audioFilterIndex,
                                      configType,
                                      e.target.value,
                                      "audio_filters"
                                    );
                                  }}
                                >
                                  {(
                                    audioFilter["config"][configType]["defaultValue"] as string[]
                                  ).map((value: string) => {
                                    return (
                                      <MenuItem key={value} value={value}>
                                        {value}
                                      </MenuItem>
                                    );
                                  })}
                                </Select>
                              </FormControl>
                            );
                          } else if (
                            typeof audioFilter["config"][configType]["defaultValue"] == "number"
                          ) {
                            return (
                              <TextField
                                key={configIndex}
                                label={configType.charAt(0).toUpperCase() + configType.slice(1)}
                                defaultValue={audioFilter["config"][configType]["value"]}
                                InputProps={{
                                  inputProps: {
                                    min: (audioFilter["config"][configType] as FilterConfigNumber)[
                                      "min"
                                    ],
                                    max: (audioFilter["config"][configType] as FilterConfigNumber)[
                                      "max"
                                    ],
                                    step: (audioFilter["config"][configType] as FilterConfigNumber)[
                                      "step"
                                    ]
                                  }
                                }}
                                type="number"
                                size="small"
                                sx={{ m: 1, width: "10vw", minWidth: 130 }}
                                onChange={(e) => {
                                  handleFilterChange(
                                    audioFilterIndex,
                                    configType,
                                    parseInt(e.target.value),
                                    "audio_filters"
                                  );
                                }}
                              />
                            );
                          }
                        })}
                      </Box>
                    </Box>
                  );
                }
              )}

              {/* Displays applied video filters */}
              <Typography variant="overline" display="block">
                Video Filters
              </Typography>
              {participantCopy.video_filters.map(
                (videoFilter: Filter, videoFilterIndex: number) => {
                  return (
                    <Box
                      key={videoFilterIndex}
                      sx={{ display: "flex", justifyContent: "flex-start" }}
                    >
                      <Box sx={{ minWidth: 140 }}>
                        <Chip
                          key={videoFilterIndex}
                          label={videoFilter.name}
                          variant="outlined"
                          size="medium"
                          color="secondary"
                          onDelete={() => {
                            handleDeleteVideoFilter(
                              videoFilter,
                              videoFilterIndex,
                              videoFilter.groupFilter
                            );
                          }}
                        />
                      </Box>

                      {/* If the config attribute is an array, renders a dropdown. Incase of a number, renders an input for number */}
                      <Box
                        sx={{
                          display: "flex",
                          justifyContent: "flex-start",
                          flexWrap: "wrap"
                        }}
                      >
                        {Object.keys(videoFilter.config).map((configType, configIndex) => {
                          if (Array.isArray(videoFilter["config"][configType]["defaultValue"])) {
                            return (
                              <FormControl
                                key={configIndex}
                                sx={{ m: 1, width: "10vw", minWidth: 130 }}
                                size="small"
                              >
                                <InputLabel htmlFor="grouped-select">
                                  {configType.charAt(0).toUpperCase() + configType.slice(1)}
                                </InputLabel>
                                <Select
                                  key={configIndex}
                                  value={
                                    (videoFilter["config"][configType] as FilterConfigArray)[
                                      "requiresOtherFilter"
                                    ]
                                      ? (
                                          videoFilter["config"][configType][
                                            "defaultValue"
                                          ] as string[]
                                        )[0]
                                      : videoFilter["config"][configType]["value"]
                                  }
                                  id="grouped-select"
                                  onChange={(e) => {
                                    handleFilterChange(
                                      videoFilterIndex,
                                      configType,
                                      e.target.value,
                                      "video_filters"
                                    );
                                  }}
                                >
                                  {(
                                    videoFilter["config"][configType]["defaultValue"] as string[]
                                  ).map((value: string) => {
                                    return (
                                      <MenuItem key={value} value={value}>
                                        {value}
                                      </MenuItem>
                                    );
                                  })}
                                </Select>
                              </FormControl>
                            );
                          } else if (
                            typeof videoFilter["config"][configType]["defaultValue"] == "number"
                          ) {
                            return (
                              <TextField
                                key={configIndex}
                                label={configType.charAt(0).toUpperCase() + configType.slice(1)}
                                defaultValue={videoFilter["config"][configType]["value"]}
                                InputProps={{
                                  inputProps: {
                                    min: (videoFilter["config"][configType] as FilterConfigNumber)[
                                      "min"
                                    ],
                                    max: (videoFilter["config"][configType] as FilterConfigNumber)[
                                      "max"
                                    ],
                                    step: (videoFilter["config"][configType] as FilterConfigNumber)[
                                      "step"
                                    ]
                                  }
                                }}
                                type="number"
                                size="small"
                                sx={{ m: 1, width: "10vw", minWidth: 130 }}
                                onChange={(e) => {
                                  handleFilterChange(
                                    videoFilterIndex,
                                    configType,
                                    parseInt(e.target.value),
                                    "video_filters"
                                  );
                                }}
                              />
                            );
                          }
                        })}
                      </Box>
                    </Box>
                  );
                }
              )}

              {/* Displays applied group filters */}
              <Typography variant="overline" display="block">
                Group Filters
              </Typography>
              {participantCopy.audio_group_filters.map(
                (audioFilter: Filter, audioFilterIndex: number) => {
                  return (
                    <Box
                      key={audioFilterIndex}
                      sx={{ display: "flex", justifyContent: "flex-start" }}
                    >
                      <Box sx={{ minWidth: 140 }}>
                        <Chip
                          key={audioFilterIndex}
                          label={audioFilter.name}
                          variant="outlined"
                          size="medium"
                          color="secondary"
                          onDelete={() => {
                            handleDeleteAudioFilter(
                              audioFilter,
                              audioFilterIndex,
                              audioFilter.groupFilter
                            );
                          }}
                        />
                      </Box>

                      {/* If the config attribute is an array, renders a dropdown. If it is a number, renders an input for number */}
                      <Box
                        sx={{
                          display: "flex",
                          justifyContent: "flex-start",
                          flexWrap: "wrap"
                        }}
                      >
                        {Object.keys(audioFilter.config).map((configType, configIndex) => {
                          if (Array.isArray(audioFilter["config"][configType]["defaultValue"])) {
                            return (
                              <FormControl
                                key={configIndex}
                                sx={{ m: 1, width: "10vw", minWidth: 130 }}
                                size="small"
                              >
                                <InputLabel htmlFor="grouped-select">
                                  {configType.charAt(0).toUpperCase() + configType.slice(1)}
                                </InputLabel>
                                <Select
                                  key={configIndex}
                                  value={
                                    (audioFilter["config"][configType] as FilterConfigArray)[
                                      "requiresOtherFilter"
                                    ]
                                      ? (
                                          audioFilter["config"][configType][
                                            "defaultValue"
                                          ] as string[]
                                        )[0]
                                      : audioFilter["config"][configType]["value"]
                                  }
                                  id="grouped-select"
                                  onChange={(e) => {
                                    handleFilterChange(
                                      audioFilterIndex,
                                      configType,
                                      e.target.value,
                                      "audio_filters"
                                    );
                                  }}
                                >
                                  {(
                                    audioFilter["config"][configType]["defaultValue"] as string[]
                                  ).map((value: string) => {
                                    return (
                                      <MenuItem key={value} value={value}>
                                        {value}
                                      </MenuItem>
                                    );
                                  })}
                                </Select>
                              </FormControl>
                            );
                          } else if (
                            typeof audioFilter["config"][configType]["defaultValue"] == "number"
                          ) {
                            return (
                              <TextField
                                key={configIndex}
                                label={configType.charAt(0).toUpperCase() + configType.slice(1)}
                                defaultValue={audioFilter["config"][configType]["value"]}
                                InputProps={{
                                  inputProps: {
                                    min: (audioFilter["config"][configType] as FilterConfigNumber)[
                                      "min"
                                    ],
                                    max: (audioFilter["config"][configType] as FilterConfigNumber)[
                                      "max"
                                    ],
                                    step: (audioFilter["config"][configType] as FilterConfigNumber)[
                                      "step"
                                    ]
                                  }
                                }}
                                type="number"
                                size="small"
                                sx={{ m: 1, width: "10vw", minWidth: 130 }}
                                onChange={(e) => {
                                  handleFilterChange(
                                    audioFilterIndex,
                                    configType,
                                    parseInt(e.target.value),
                                    "audio_filters"
                                  );
                                }}
                              />
                            );
                          }
                        })}
                      </Box>
                    </Box>
                  );
                }
              )}
              {participantCopy.video_group_filters.map(
                (videoFilter: Filter, videoFilterIndex: number) => {
                  console.log(videoFilter);
                  return (
                    <Box
                      key={videoFilterIndex}
                      sx={{ display: "flex", justifyContent: "flex-start" }}
                    >
                      <Box sx={{ minWidth: 140 }}>
                        <Chip
                          key={videoFilterIndex}
                          label={videoFilter.name}
                          variant="outlined"
                          size="medium"
                          color="secondary"
                          onDelete={() => {
                            handleDeleteVideoFilter(
                              videoFilter,
                              videoFilterIndex,
                              videoFilter.groupFilter
                            );
                          }}
                        />
                      </Box>

                      {/* If the config attribute is an array, renders a dropdown. Incase of a number, renders an input for number */}
                      <Box
                        sx={{
                          display: "flex",
                          justifyContent: "flex-start",
                          flexWrap: "wrap"
                        }}
                      >
                        {Object.keys(videoFilter.config).map((configType, configIndex) => {
                          if (Array.isArray(videoFilter["config"][configType]["defaultValue"])) {
                            return (
                              <FormControl
                                key={configIndex}
                                sx={{ m: 1, width: "10vw", minWidth: 130 }}
                                size="small"
                              >
                                <InputLabel htmlFor="grouped-select">
                                  {configType.charAt(0).toUpperCase() + configType.slice(1)}
                                </InputLabel>
                                <Select
                                  key={configIndex}
                                  value={
                                    (videoFilter["config"][configType] as FilterConfigArray)[
                                      "requiresOtherFilter"
                                    ]
                                      ? (
                                          videoFilter["config"][configType][
                                            "defaultValue"
                                          ] as string[]
                                        )[0]
                                      : videoFilter["config"][configType]["value"]
                                  }
                                  id="grouped-select"
                                  onChange={(e) => {
                                    handleFilterChange(
                                      videoFilterIndex,
                                      configType,
                                      e.target.value,
                                      "video_filters"
                                    );
                                  }}
                                >
                                  {(
                                    videoFilter["config"][configType]["defaultValue"] as string[]
                                  ).map((value: string) => {
                                    return (
                                      <MenuItem key={value} value={value}>
                                        {value}
                                      </MenuItem>
                                    );
                                  })}
                                </Select>
                              </FormControl>
                            );
                          } else if (
                            typeof videoFilter["config"][configType]["defaultValue"] == "number"
                          ) {
                            return (
                              <TextField
                                key={configIndex}
                                label={configType.charAt(0).toUpperCase() + configType.slice(1)}
                                defaultValue={videoFilter["config"][configType]["value"]}
                                InputProps={{
                                  inputProps: {
                                    min: (videoFilter["config"][configType] as FilterConfigNumber)[
                                      "min"
                                    ],
                                    max: (videoFilter["config"][configType] as FilterConfigNumber)[
                                      "max"
                                    ],
                                    step: (videoFilter["config"][configType] as FilterConfigNumber)[
                                      "step"
                                    ]
                                  }
                                }}
                                type="number"
                                size="small"
                                sx={{ m: 1, width: "10vw", minWidth: 130 }}
                                onChange={(e) => {
                                  handleFilterChange(
                                    videoFilterIndex,
                                    configType,
                                    parseInt(e.target.value),
                                    "video_filters"
                                  );
                                }}
                              />
                            );
                          }
                        })}
                      </Box>
                    </Box>
                  );
                }
              )}
              <Typography variant="overline" display="block">
                Chat Filters
              </Typography>
              {participantCopy.chat_filters.map((chatFilter: ChatFilter, index: number) => {
                return (
                  <Box key={index} sx={{ display: "flex", justifyContent: "flex-start" }}>
                    <Box sx={{ minWidth: 140 }}>
                      <Chip
                        key={index}
                        label={chatFilter.name}
                        variant="outlined"
                        size="medium"
                        color="secondary"
                        onDelete={() => {
                          handleDeleteChatFilter(chatFilter, index);
                        }}
                      />
                    </Box>

                    {/* If the config attribute is an array, renders a dropdown. Incase of a number, renders an input for number */}
                    <Box
                      sx={{
                        display: "flex",
                        justifyContent: "flex-start",
                        flexWrap: "wrap"
                      }}
                    >
                      {Object.keys(chatFilter.config).map((configType, configIndex) => {
                        if (chatFilter["config"][configType]["excludeExperimenter"]) {
                          return (
                            <FormControl
                              key={configIndex}
                              sx={{ m: 1, width: "10vw", minWidth: 130 }}
                              size="small"
                            >
                              <InputLabel htmlFor="grouped-select">
                                {configType.charAt(0).toUpperCase() + configType.slice(1)}
                              </InputLabel>
                            </FormControl>
                          );
                        }
                      })}
                    </Box>
                  </Box>
                );
              })}
            </Box>
          </Box>
        </DialogContent>
        <DialogActions sx={{ alignSelf: "center" }}>
          <ActionButton
            text="CANCEL"
            variant="contained"
            color="error"
            size="medium"
            onClick={() => onCloseModalWithoutData()}
          />
          <ActionButton
            text="SAVE"
            variant="contained"
            color="success"
            size="medium"
            onClick={() => onSaveParticipantData()}
          />
        </DialogActions>
      </Dialog>
    </>
  );
}

export default ParticipantDataModal;<|MERGE_RESOLUTION|>--- conflicted
+++ resolved
@@ -19,8 +19,10 @@
 import { initialSnackbar } from "../../utils/constants";
 import { getParticipantInviteLink } from "../../utils/utils";
 import { useAppSelector } from "../../redux/hooks";
-<<<<<<< HEAD
-import { selectNumberOfParticipants } from "../../redux/slices/openSessionSlice";
+import {
+  selectFiltersDataSession,
+  selectNumberOfParticipants
+} from "../../redux/slices/openSessionSlice";
 import {
   ChatFilter,
   Filter,
@@ -28,9 +30,8 @@
   FilterConfigNumber,
   Participant
 } from "../../types";
+
 import { v4 as uuid } from "uuid";
-
-import filtersData from "../../filters_data.json";
 import chatFiltersData from "../../chat_filters.json";
 
 // Loading filters data before the component renders, because the Select component needs value.
@@ -65,15 +66,6 @@
   return testData.filter((filter) => filter.groupFilter === true);
 };
 
-=======
-import {
-  selectFiltersDataSession,
-  selectNumberOfParticipants
-} from "../../redux/slices/openSessionSlice";
-import { Filter, FilterConfigArray, FilterConfigNumber, Participant } from "../../types";
-import { v4 as uuid } from "uuid";
-
->>>>>>> 7fd97555
 type Props = {
   originalParticipant: Participant;
   sessionId: string;
@@ -115,15 +107,10 @@
 
   const [participantCopy, setParticipantCopy] = useState(originalParticipant);
   const [selectedFilter, setSelectedFilter] = useState<Filter>(defaultFilter);
-<<<<<<< HEAD
   const [selectedChatFilter, setSelectedChatFilter] = useState<ChatFilter>(defaultChatFilter);
-  const individualFilters = getIndividualFilters();
-  const groupFilters = getGroupFilters();
-=======
   const filtersData = useAppSelector(selectFiltersDataSession);
   const individualFilters = filtersData.filter((filter) => filter.groupFilter !== true);
   const groupFilters = filtersData.filter((filter) => filter.groupFilter === true);
->>>>>>> 7fd97555
   const [snackbar, setSnackbar] = useState(initialSnackbar);
   const [requiredFilters, setRequiredFilters] = useState(new Map<string, string>());
   const numberOfParticipants = useAppSelector(selectNumberOfParticipants);
@@ -240,7 +227,6 @@
     console.log(filter, isGroupFilter);
     setSelectedFilter(filter);
     const newParticipantData = structuredClone(participantCopy);
-    console.log(newParticipantData);
     const newFilter = structuredClone(filter);
     newFilter.id = uuid();
 
@@ -286,7 +272,6 @@
     setParticipantCopy(newParticipantData);
   };
 
-<<<<<<< HEAD
   const handleSelectChatFilter = (chatFilter: ChatFilter) => {
     setSelectedChatFilter(chatFilter);
     const newParticipantData = structuredClone(participantCopy);
@@ -296,7 +281,6 @@
     setParticipantCopy(newParticipantData);
   };
 
-=======
   /**
    * This function deletes the required filters in each filter array.
    * @param filterId - The id of the filter to be deleted.
@@ -308,7 +292,6 @@
    * It looks in all filter arrays and deletes the filters with id.
    * If the id is not found, then the filter is not deleted in the specific filter array.
    * */
->>>>>>> 7fd97555
   const deleteRequiredFiltersInEachFilterArray = (
     filterId: string,
     otherFilterId: string,
@@ -484,68 +467,15 @@
             <Box sx={{ display: "flex", justifyContent: "flex-start" }}>
               <FormControl sx={{ m: 1, minWidth: 180 }} size="small">
                 <InputLabel id="filters-select">Filters</InputLabel>
-
-                <Select
-                  value={selectedFilter.name}
-                  id="filters-select"
-                  label="Filters"
-                  displayEmpty={true}
-                  renderValue={(selected) => {
-                    if (selected === "Placeholder") {
-                      return <em>Select a Filter</em>;
-                    }
-                    return selected;
-                  }}
-                >
-                  <ListSubheader sx={{ fontWeight: "bold", color: "black" }}>
-                    Individual Filters
-                  </ListSubheader>
-                  {/* Uncomment the below block to use new filters. */}
-                  {individualFilters.map((individualFilter: Filter) => {
-                    return (
-                      <MenuItem
-                        key={individualFilter.id}
-                        value={individualFilter.name}
-                        onClick={() => handleFilterSelect(individualFilter)}
-                      >
-                        {individualFilter.name}
-                      </MenuItem>
-                    );
-                  })}
-                  <ListSubheader sx={{ fontWeight: "bold", color: "black" }}>
-                    Group Filters
-                  </ListSubheader>
-                  {groupFilters.map((groupFilter: Filter) => {
-                    return (
-                      <MenuItem
-                        key={groupFilter.id}
-                        value={groupFilter.name}
-                        onClick={() => handleFilterSelect(groupFilter)}
-                      >
-                        {groupFilter.name}
-                      </MenuItem>
-                    );
-                  })}
-                </Select>
-              </FormControl>
-              <Typography variant="caption" sx={{ mt: 4 }}>
-                (NOTE: You can select each filter multiple times)
-              </Typography>
-            </Box>
-
-            {chatFilters && (
-              <Box sx={{ display: "flex", justifyContent: "flex-start" }}>
-                <FormControl sx={{ m: 1, minWidth: 180 }} size="small">
-                  <InputLabel id="filters-select">Chat Filters (BETA)</InputLabel>
-
+                {
                   <Select
-                    value={selectedChatFilter.name}
+                    value={selectedFilter.name}
                     id="filters-select"
-                    label="Chat Filters (BETA)"
+                    label="Filters"
                     displayEmpty={true}
                     renderValue={(selected) => {
                       if (selected === "Placeholder") {
-                        return <em>Select a Chat Filter</em>;
+                        return <em>Select a Filter</em>;
                       }
                       return selected;
                     }}
@@ -553,14 +483,6 @@
                     <ListSubheader sx={{ fontWeight: "bold", color: "black" }}>
                       Individual Filters
                     </ListSubheader>
-<<<<<<< HEAD
-                    {chatFilters.map((chatFilter: ChatFilter) => {
-                      return (
-                        <MenuItem
-                          key={chatFilter.id}
-                          value={chatFilter.name}
-                          onClick={() => handleSelectChatFilter(chatFilter)}
-=======
                     {/* Uncomment the below block to use new filters. */}
                     {individualFilters.map((individualFilter: Filter) => {
                       return (
@@ -584,7 +506,45 @@
                           key={groupFilter.id}
                           value={groupFilter.name}
                           onClick={() => handleFilterSelect(groupFilter, groupFilter.groupFilter)}
->>>>>>> 7fd97555
+                        >
+                          {groupFilter.name}
+                        </MenuItem>
+                      );
+                    })}
+                  </Select>
+                }
+              </FormControl>
+              <Typography variant="caption" sx={{ mt: 4 }}>
+                (NOTE: You can select each filter multiple times)
+              </Typography>
+            </Box>
+
+            {chatFilters && (
+              <Box sx={{ display: "flex", justifyContent: "flex-start" }}>
+                <FormControl sx={{ m: 1, minWidth: 180 }} size="small">
+                  <InputLabel id="filters-select">Chat Filters (BETA)</InputLabel>
+
+                  <Select
+                    value={selectedChatFilter.name}
+                    id="filters-select"
+                    label="Chat Filters (BETA)"
+                    displayEmpty={true}
+                    renderValue={(selected) => {
+                      if (selected === "Placeholder") {
+                        return <em>Select a Chat Filter</em>;
+                      }
+                      return selected;
+                    }}
+                  >
+                    <ListSubheader sx={{ fontWeight: "bold", color: "black" }}>
+                      Individual Filters
+                    </ListSubheader>
+                    {chatFilters.map((chatFilter: ChatFilter) => {
+                      return (
+                        <MenuItem
+                          key={chatFilter.id}
+                          value={chatFilter.name}
+                          onClick={() => handleSelectChatFilter(chatFilter)}
                         >
                           {chatFilter.name}
                         </MenuItem>
