import Box from "@mui/material/Box";
import Checkbox from "@mui/material/Checkbox";
import Chip from "@mui/material/Chip";
import Dialog from "@mui/material/Dialog";
import DialogActions from "@mui/material/DialogActions";
import DialogContent from "@mui/material/DialogContent";
import DialogTitle from "@mui/material/DialogTitle";
import FormControl from "@mui/material/FormControl";
import FormControlLabel from "@mui/material/FormControlLabel";
import InputLabel from "@mui/material/InputLabel";
import ListSubheader from "@mui/material/ListSubheader";
import MenuItem from "@mui/material/MenuItem";
import Select from "@mui/material/Select";
import TextField from "@mui/material/TextField";
import Typography from "@mui/material/Typography";
import React, { useState } from "react";
import { ActionButton } from "../../components/atoms/Button";
import CustomSnackbar from "../../components/atoms/CustomSnackbar/CustomSnackbar";
import { initialSnackbar } from "../../utils/constants";
import { getParticipantInviteLink } from "../../utils/utils";
import { useAppSelector } from "../../redux/hooks";
import { selectNumberOfParticipants } from "../../redux/slices/openSessionSlice";
import { Filter, FilterConfigArray, FilterConfigNumber, Participant } from "../../types";
import { v4 as uuid } from "uuid";

import filtersData from "../../filters_data.json";

// Loading filters data before the component renders, because the Select component needs value.
const testData: Filter[] = filtersData.SESSION.map((filter: Filter) => {
  return filter;
});

// We set the 'selectedFilter' to a default filter type, because the MUI Select component requires a default value when the page loads.
const defaultFilter = {
  id: "",
  name: "Placeholder",
  channel: "",
  groupFilter: false,
  config: {}
};

const getIndividualFilters = () => {
  return testData.filter((filter) => filter.groupFilter !== true);
};

const getGroupFilters = () => {
  return testData.filter((filter) => filter.groupFilter === true);
};

type Props = {
  originalParticipant: Participant;
  sessionId: string;
  index: number;
  showParticipantInput: boolean;
  setShowParticipantInput: React.Dispatch<React.SetStateAction<boolean>>;
  onDeleteParticipant: (index: number) => void;
  handleParticipantChange: (index: number, participant: Participant) => void;
  handleCanvasPlacement: (participantCount: number) => void;
  setSnackbarResponse: React.Dispatch<
    React.SetStateAction<{
      newParticipantInputEmpty: boolean;
      requiredInformationMissing: boolean;
      participantOriginalEmpty: boolean;
      newInputEqualsOld: boolean;
    }>
  >;
};

function ParticipantDataModal({
  originalParticipant,
  sessionId,
  index,
  showParticipantInput,
  setShowParticipantInput,
  handleParticipantChange,
  onDeleteParticipant,
  setSnackbarResponse,
  handleCanvasPlacement
}: Props) {
  const [participantCopy, setParticipantCopy] = useState(originalParticipant);
  const [selectedFilter, setSelectedFilter] = useState<Filter>(defaultFilter);
  const individualFilters = getIndividualFilters();
  const groupFilters = getGroupFilters();
  const [snackbar, setSnackbar] = useState(initialSnackbar);
  const [requiredFilters, setRequiredFilters] = useState(new Map<string, string>());
  const numberOfParticipants = useAppSelector(selectNumberOfParticipants);

  // Setting these snackbar response values to display the notification in Session Form Page.
  // These notifications cannot be displayed in this file, since on closing the Participant Modal,
  // this component and the immediate parent are deleted -> hence sending the snackbar responses
  // up to the grandparent.
  const snackbarResponse = {
    newParticipantInputEmpty: false,
    requiredInformationMissing: false,
    participantOriginalEmpty: false,
    newInputEqualsOld: false
  };

  const handleChange = <T extends keyof Participant>(objKey: T, objValue: Participant[T]) => {
    const newParticipantData = { ...participantCopy };
    newParticipantData[objKey] = objValue;
    setParticipantCopy(newParticipantData);
  };

  const handleFilterChange = <T extends keyof Participant>(
    index: number,
    key: string,
    value: number | string,
    keyParticipantData: T
  ) => {
    const filtersCopy: any = structuredClone(participantCopy[keyParticipantData]);
    filtersCopy[index]["config"][key]["value"] = value;
    handleChange(keyParticipantData, filtersCopy);
  };

  // On closing the edit participant dialog, the entered data is checked (if data is not saved,
  // if required data is missing) to display appropriate notification.
  const onCloseModalWithoutData = () => {
    setShowParticipantInput(!showParticipantInput);

    const newParticipantInputEmpty = participantCopy.participant_name === "";
    if (newParticipantInputEmpty) {
      setSnackbarResponse({
        ...snackbarResponse,
        newParticipantInputEmpty: newParticipantInputEmpty
      });
      onDeleteParticipant(index);
      return;
    }

    const requiredInformationMissing = participantCopy.participant_name === "";
    if (requiredInformationMissing) {
      setSnackbarResponse({
        ...snackbarResponse,
        requiredInformationMissing: requiredInformationMissing
      });
      onDeleteParticipant(index);
      return;
    }

    const participantOriginalEmpty = originalParticipant.participant_name.length === 0;
    const newInputEqualsOld =
      JSON.stringify(participantCopy) === JSON.stringify(originalParticipant);

    if (participantOriginalEmpty && !newInputEqualsOld) {
      setSnackbarResponse({
        ...snackbarResponse,
        participantOriginalEmpty: participantOriginalEmpty,
        newInputEqualsOld: newInputEqualsOld
      });
      onDeleteParticipant(index);
      return;
    }

    if (!newInputEqualsOld) {
      setSnackbar({
        open: true,
        text: "You need to save the information first!",
        severity: "warning"
      });
      setParticipantCopy(originalParticipant);
      return;
    }
  };

  const onSaveParticipantData = () => {
    if (participantCopy.participant_name === "") {
      setSnackbar({
        open: true,
        text: "Failed to save participant since required fields are missing!",
        severity: "error"
      });
      return;
    }

    setSnackbar({
      open: true,
      text: `Saved participant: ${participantCopy.participant_name}`,
      severity: "success"
    });
    handleCanvasPlacement(numberOfParticipants);
    setShowParticipantInput(!showParticipantInput);
    handleParticipantChange(index, participantCopy);
  };

  const handleFilterSelect = async (filter: Filter) => {
    setSelectedFilter(filter);
    const newParticipantData = structuredClone(participantCopy);
    const newFilter = structuredClone(filter);
    newFilter.id = uuid();

    // if a filter requires another filter, then it is added to the correct filter array
    for (const key in filter["config"]) {
      if (Array.isArray(filter["config"][key]["defaultValue"])) {
        if ((filter["config"][key] as FilterConfigArray)["requiresOtherFilter"]) {
          const otherFilter = structuredClone(
<<<<<<< HEAD
            testData.find(
              (filteredFilter) =>
                filteredFilter.name ===
                (filter.config[key]["defaultValue"] as string[])[0]
            )
=======
            testData
              .filter(
                (filteredFilter) =>
                  filteredFilter.name === (filter.config[key]["defaultValue"] as string[])[0]
              )
              .pop()
>>>>>>> 6bff8d0f
          );
          const id = uuid();
          otherFilter.id = id;
          newFilter["config"][key]["value"] = id;
          setRequiredFilters(new Map(requiredFilters.set(id, newFilter.id))); // add to required filters map; important for deleting
          if (otherFilter.channel === "video" || otherFilter.channel === "both") {
            newParticipantData.video_filters.push(otherFilter);
          }
          if (otherFilter.channel === "audio" || otherFilter.channel === "both") {
            newParticipantData.audio_filters.push(otherFilter);
          }
        }
      }
    }

    if (
      testData
        .map((f) => (f.channel === "video" || f.channel === "both" ? f.id : ""))
        .includes(filter.id)
    ) {
      newParticipantData.video_filters.push(newFilter);
    }
    if (
      testData
        .map((f) => (f.channel === "audio" || f.channel === "both" ? f.id : ""))
        .includes(filter.id)
    ) {
      newParticipantData.audio_filters.push(newFilter);
    }
    setParticipantCopy(newParticipantData);
  };

  const deleteRequiredFiltersInEachFilterArray = (
    filterId: string,
    otherFilterId: string,
    newParticipantData: Participant
  ) => {
    newParticipantData.video_filters = newParticipantData.video_filters.filter(
      (filteredFilter: Filter) =>
        filteredFilter.id !== filterId && filteredFilter.id !== otherFilterId
    );
    newParticipantData.audio_filters = newParticipantData.audio_filters.filter(
      (filteredFilter: Filter) =>
        filteredFilter.id !== filterId && filteredFilter.id !== otherFilterId
    );

    return newParticipantData;
  };

  const deleteAllRequiredFilters = (filter: Filter, newParticipantData: Participant) => {
    // if filter is required for another filter, removes current filter and other filter
    if (requiredFilters.has(filter.id)) {
      const otherFilterId = requiredFilters.get(filter.id);
      requiredFilters.delete(filter.id);
      deleteRequiredFiltersInEachFilterArray(filter.id, otherFilterId, newParticipantData);
    }

    // if filter requires another filter, removes current filter and other filter
    for (const key in filter["config"]) {
      if (Array.isArray(filter["config"][key]["defaultValue"])) {
        if ((filter["config"][key] as FilterConfigArray)["requiresOtherFilter"]) {
          const otherFilterId = (filter["config"][key] as FilterConfigArray)["value"];

          if (requiredFilters.has(otherFilterId)) {
            requiredFilters.delete(otherFilterId);
          }

          deleteRequiredFiltersInEachFilterArray(filter.id, otherFilterId, newParticipantData);
        }
      }
    }

    return newParticipantData;
  };

  const handleDeleteVideoFilter = (videoFilter: Filter, filterCopyIndex: number) => {
    const newParticipantData = structuredClone(participantCopy);
    newParticipantData.video_filters.splice(filterCopyIndex, 1);

    setParticipantCopy(deleteAllRequiredFilters(videoFilter, newParticipantData));
  };

  const handleDeleteAudioFilter = (audioFilter: Filter, filterCopyIndex: number) => {
    const newParticipantData = structuredClone(participantCopy);
    newParticipantData.audio_filters.splice(filterCopyIndex, 1);

    setParticipantCopy(deleteAllRequiredFilters(audioFilter, newParticipantData));
  };

  return (
    <>
      <CustomSnackbar
        open={snackbar.open}
        text={snackbar.text}
        severity={snackbar.severity}
        handleClose={() => setSnackbar(initialSnackbar)}
      />
      <Dialog open={showParticipantInput} onClose={() => onCloseModalWithoutData()}>
        <DialogTitle sx={{ textAlign: "center", fontWeight: "bold" }}>
          Participant Details
        </DialogTitle>
        <DialogContent>
          <Box>
            <Box
              sx={{
                display: "flex",
                justifyContent: "space-between",
                gap: 5,
                my: 3
              }}
            >
              <TextField
                label="Participant Name"
                value={participantCopy.participant_name}
                size="small"
                fullWidth
                required
                onChange={(event) => {
                  handleChange("participant_name", event.target.value);
                }}
              />
            </Box>
            <Box>
              <TextField
                label="Invite Link"
                size="small"
                fullWidth
                disabled
                value={
                  !(participantCopy.id.length === 0 || sessionId.length === 0)
                    ? getParticipantInviteLink(participantCopy.id, sessionId)
                    : "Save session to generate link."
                }
              />
            </Box>
            <Box
              sx={{
                display: "flex",
                justifyContent: "space-between",
                gap: 4,
                my: 3
              }}
            >
              <TextField label="Width" size="small" value={participantCopy.size.width} disabled />
              <TextField label="Height" size="small" value={participantCopy.size.height} disabled />
              <TextField
                label="x coordinate"
                size="small"
                value={participantCopy.position.x}
                disabled
              />
              <TextField
                label="y coordinate"
                size="small"
                value={participantCopy.position.y}
                disabled
              />
            </Box>
            <Box sx={{ display: "flex", justifyContent: "center", gap: 2, my: 3 }}>
              <FormControlLabel
                control={<Checkbox />}
                label="Mute Audio"
                checked={participantCopy.muted_audio}
                onChange={() => {
                  handleChange("muted_audio", !participantCopy.muted_audio);
                }}
              />
              <FormControlLabel
                control={<Checkbox />}
                label="Mute Video"
                checked={participantCopy.muted_video}
                onChange={() => {
                  handleChange("muted_video", !participantCopy.muted_video);
                }}
              />
            </Box>

            {/* Displays the list of filters available in the backend in a dropdown */}
            <Box sx={{ display: "flex", justifyContent: "flex-start" }}>
              <FormControl sx={{ m: 1, minWidth: 180 }} size="small">
                <InputLabel id="filters-select">Filters</InputLabel>
                {
                  <Select
                    value={selectedFilter.name}
                    id="filters-select"
                    label="Filters"
                    displayEmpty={true}
                    renderValue={(selected) => {
                      if (selected === "Placeholder") {
                        return <em>Select a Filter</em>;
                      }
                      return selected;
                    }}
                  >
                    <ListSubheader sx={{ fontWeight: "bold", color: "black" }}>
                      Individual Filters
                    </ListSubheader>
                    {/* Uncomment the below block to use new filters. */}
                    {individualFilters.map((individualFilter: Filter) => {
                      return (
                        <MenuItem
                          key={individualFilter.id}
                          value={individualFilter.name}
                          onClick={() => handleFilterSelect(individualFilter)}
                        >
                          {individualFilter.name}
                        </MenuItem>
                      );
                    })}
                    <ListSubheader sx={{ fontWeight: "bold", color: "black" }}>
                      Group Filters
                    </ListSubheader>
                    {groupFilters.map((groupFilter: Filter) => {
                      return (
                        <MenuItem
                          key={groupFilter.id}
                          value={groupFilter.name}
                          onClick={() => handleFilterSelect(groupFilter)}
                        >
                          {groupFilter.name}
                        </MenuItem>
                      );
                    })}
                  </Select>
                }
              </FormControl>
              <Typography variant="caption" sx={{ mt: 4 }}>
                (NOTE: You can select each filter multiple times)
              </Typography>
            </Box>

            {/* Displays applied audio filters */}
            <Box>
              <Typography variant="overline" display="block">
                Audio Filters
              </Typography>
              {participantCopy.audio_filters.map(
                (audioFilter: Filter, audioFilterIndex: number) => {
                  return (
                    <Box
                      key={audioFilterIndex}
                      sx={{ display: "flex", justifyContent: "flex-start" }}
                    >
                      <Box sx={{ minWidth: 140 }}>
                        <Chip
                          key={audioFilterIndex}
                          label={audioFilter.name}
                          variant="outlined"
                          size="medium"
                          color="secondary"
                          onDelete={() => {
                            handleDeleteAudioFilter(audioFilter, audioFilterIndex);
                          }}
                        />
                      </Box>

                      {/* If the config attribute is an array, renders a dropdown. If it is a number, renders an input for number */}
                      <Box
                        sx={{
                          display: "flex",
                          justifyContent: "flex-start",
                          flexWrap: "wrap"
                        }}
                      >
                        {Object.keys(audioFilter.config).map((configType, configIndex) => {
                          if (Array.isArray(audioFilter["config"][configType]["defaultValue"])) {
                            return (
                              <FormControl
                                key={configIndex}
                                sx={{ m: 1, width: "10vw", minWidth: 130 }}
                                size="small"
                              >
                                <InputLabel htmlFor="grouped-select">
                                  {configType.charAt(0).toUpperCase() + configType.slice(1)}
                                </InputLabel>
                                <Select
                                  key={configIndex}
                                  value={
                                    (audioFilter["config"][configType] as FilterConfigArray)[
                                      "requiresOtherFilter"
                                    ]
                                      ? (
                                          audioFilter["config"][configType][
                                            "defaultValue"
                                          ] as string[]
                                        )[0]
                                      : audioFilter["config"][configType]["value"]
                                  }
                                  id="grouped-select"
                                  onChange={(e) => {
                                    handleFilterChange(
                                      audioFilterIndex,
                                      configType,
                                      e.target.value,
                                      "audio_filters"
                                    );
                                  }}
                                >
                                  {(
                                    audioFilter["config"][configType]["defaultValue"] as string[]
                                  ).map((value: string) => {
                                    return (
                                      <MenuItem key={value} value={value}>
                                        {value}
                                      </MenuItem>
                                    );
                                  })}
                                </Select>
                              </FormControl>
                            );
                          } else if (
                            typeof audioFilter["config"][configType]["defaultValue"] == "number"
                          ) {
                            return (
                              <TextField
                                key={configIndex}
                                label={configType.charAt(0).toUpperCase() + configType.slice(1)}
                                defaultValue={audioFilter["config"][configType]["value"]}
                                InputProps={{
                                  inputProps: {
                                    min: (audioFilter["config"][configType] as FilterConfigNumber)[
                                      "min"
                                    ],
                                    max: (audioFilter["config"][configType] as FilterConfigNumber)[
                                      "max"
                                    ],
                                    step: (audioFilter["config"][configType] as FilterConfigNumber)[
                                      "step"
                                    ]
                                  }
                                }}
                                type="number"
                                size="small"
                                sx={{ m: 1, width: "10vw", minWidth: 130 }}
                                onChange={(e) => {
                                  handleFilterChange(
                                    audioFilterIndex,
                                    configType,
                                    parseInt(e.target.value),
                                    "audio_filters"
                                  );
                                }}
                              />
                            );
                          }
                        })}
                      </Box>
                    </Box>
                  );
                }
              )}

              {/* Displays applied video filters */}
              <Typography variant="overline" display="block">
                Video Filters
              </Typography>
              {participantCopy.video_filters.map(
                (videoFilter: Filter, videoFilterIndex: number) => {
                  return (
                    <Box
                      key={videoFilterIndex}
                      sx={{ display: "flex", justifyContent: "flex-start" }}
                    >
                      <Box sx={{ minWidth: 140 }}>
                        <Chip
                          key={videoFilterIndex}
                          label={videoFilter.name}
                          variant="outlined"
                          size="medium"
                          color="secondary"
                          onDelete={() => {
                            handleDeleteVideoFilter(videoFilter, videoFilterIndex);
                          }}
                        />
                      </Box>

                      {/* If the config attribute is an array, renders a dropdown. Incase of a number, renders an input for number */}
                      <Box
                        sx={{
                          display: "flex",
                          justifyContent: "flex-start",
                          flexWrap: "wrap"
                        }}
                      >
                        {Object.keys(videoFilter.config).map((configType, configIndex) => {
                          if (Array.isArray(videoFilter["config"][configType]["defaultValue"])) {
                            return (
                              <FormControl
                                key={configIndex}
                                sx={{ m: 1, width: "10vw", minWidth: 130 }}
                                size="small"
                              >
                                <InputLabel htmlFor="grouped-select">
                                  {configType.charAt(0).toUpperCase() + configType.slice(1)}
                                </InputLabel>
                                <Select
                                  key={configIndex}
                                  value={
                                    (videoFilter["config"][configType] as FilterConfigArray)[
                                      "requiresOtherFilter"
                                    ]
                                      ? (
                                          videoFilter["config"][configType][
                                            "defaultValue"
                                          ] as string[]
                                        )[0]
                                      : videoFilter["config"][configType]["value"]
                                  }
                                  id="grouped-select"
                                  onChange={(e) => {
                                    handleFilterChange(
                                      videoFilterIndex,
                                      configType,
                                      e.target.value,
                                      "video_filters"
                                    );
                                  }}
                                >
                                  {(
                                    videoFilter["config"][configType]["defaultValue"] as string[]
                                  ).map((value: string) => {
                                    return (
                                      <MenuItem key={value} value={value}>
                                        {value}
                                      </MenuItem>
                                    );
                                  })}
                                </Select>
                              </FormControl>
                            );
                          } else if (
                            typeof videoFilter["config"][configType]["defaultValue"] == "number"
                          ) {
                            return (
                              <TextField
                                key={configIndex}
                                label={configType.charAt(0).toUpperCase() + configType.slice(1)}
                                defaultValue={videoFilter["config"][configType]["value"]}
                                InputProps={{
                                  inputProps: {
                                    min: (videoFilter["config"][configType] as FilterConfigNumber)[
                                      "min"
                                    ],
                                    max: (videoFilter["config"][configType] as FilterConfigNumber)[
                                      "max"
                                    ],
                                    step: (videoFilter["config"][configType] as FilterConfigNumber)[
                                      "step"
                                    ]
                                  }
                                }}
                                type="number"
                                size="small"
                                sx={{ m: 1, width: "10vw", minWidth: 130 }}
                                onChange={(e) => {
                                  handleFilterChange(
                                    videoFilterIndex,
                                    configType,
                                    parseInt(e.target.value),
                                    "video_filters"
                                  );
                                }}
                              />
                            );
                          }
                        })}
                      </Box>
                    </Box>
                  );
                }
              )}
            </Box>
          </Box>
        </DialogContent>
        <DialogActions sx={{ alignSelf: "center" }}>
          <ActionButton
            text="CANCEL"
            variant="contained"
            color="error"
            size="medium"
            onClick={() => onCloseModalWithoutData()}
          />
          <ActionButton
            text="SAVE"
            variant="contained"
            color="success"
            size="medium"
            onClick={() => onSaveParticipantData()}
          />
        </DialogActions>
      </Dialog>
    </>
  );
}

export default ParticipantDataModal;<|MERGE_RESOLUTION|>--- conflicted
+++ resolved
@@ -194,20 +194,10 @@
       if (Array.isArray(filter["config"][key]["defaultValue"])) {
         if ((filter["config"][key] as FilterConfigArray)["requiresOtherFilter"]) {
           const otherFilter = structuredClone(
-<<<<<<< HEAD
             testData.find(
               (filteredFilter) =>
-                filteredFilter.name ===
-                (filter.config[key]["defaultValue"] as string[])[0]
+                filteredFilter.name === (filter.config[key]["defaultValue"] as string[])[0]
             )
-=======
-            testData
-              .filter(
-                (filteredFilter) =>
-                  filteredFilter.name === (filter.config[key]["defaultValue"] as string[])[0]
-              )
-              .pop()
->>>>>>> 6bff8d0f
           );
           const id = uuid();
           otherFilter.id = id;
