import Box from "@mui/material/Box";
import Checkbox from "@mui/material/Checkbox";
import Dialog from "@mui/material/Dialog";
import DialogActions from "@mui/material/DialogActions";
import DialogContent from "@mui/material/DialogContent";
import DialogTitle from "@mui/material/DialogTitle";
import FormControlLabel from "@mui/material/FormControlLabel";
import Tabs from "@mui/material/Tabs";
import Tab from "@mui/material/Tab";
import Switch from "@mui/material/Switch";
import TextField from "@mui/material/TextField";
import React, { useEffect, useState } from "react";
import { ActionButton } from "../../components/atoms/Button";
import CustomSnackbar from "../../components/atoms/CustomSnackbar/CustomSnackbar";
import { initialSnackbar } from "../../utils/constants";
import { getAsymmetricFiltersArray, getParticipantInviteLink } from "../../utils/utils";
import { useAppSelector } from "../../redux/hooks";
import {
  Filter,
  ChatFilter,
  FilterConfigArray,
  Participant,
  Shape,
  Group,
  AsymmetricFilter
} from "../../types";
import {
  selectFiltersDataSession,
  selectNumberOfParticipants
} from "../../redux/slices/openSessionSlice";
import { v4 as uuid } from "uuid";
import DragAndDrop from "../../components/organisms/DragAndDrop/DragAndDrop";
import { getAsymmetricParticipantDimensions, getAsymmetricViewArray } from "../../utils/utils";
import chatFiltersData from "../../chat_filters.json";
import Grid from "@mui/material/Grid";
import { FilterList } from "../../components/molecules/FilterList/FilterList";
import { FilterGroupDropdown } from "../../components/molecules/FilterGroupDropdown/FilterGroupDropdown";
import { Tooltip } from "@nextui-org/react";
import InfoOutlinedIcon from "@mui/icons-material/InfoOutlined";
import HelpOutlineOutlinedIcon from "@mui/icons-material/HelpOutlineOutlined";

const chatFilters: ChatFilter[] = chatFiltersData.chat_filters.map((filter: ChatFilter) => {
  return filter;
});

const defaultChatFilter = {
  id: "",
  name: "Placeholder",
  config: {}
};

type Props = {
  originalParticipant: Participant;
  sessionId: string;
  index: number;
  showParticipantInput: boolean;
  setShowParticipantInput: React.Dispatch<React.SetStateAction<boolean>>;
  onDeleteParticipant: (index: number) => void;
  handleParticipantChange: (index: number, participant: Participant) => void;
  handleCanvasPlacement: (participantCount: number) => void;
  setSnackbarResponse: React.Dispatch<
    React.SetStateAction<{
      newParticipantInputEmpty: boolean;
      requiredInformationMissing: boolean;
      participantOriginalEmpty: boolean;
      newInputEqualsOld: boolean;
    }>
  >;
  participantDimensions: {
    shapes: Shape;
    groups: Group;
  }[];
  participantIdentifiers: {
    id: string;
    name: string;
    audio_filters: Filter[];
    video_filters: Filter[];
  }[];
};

enum ParticipantDataModalTab {
  AsymmetricCanvas,
  AsymmetricFilters
}

function ParticipantDataModal({
  originalParticipant,
  sessionId,
  index,
  showParticipantInput,
  setShowParticipantInput,
  handleParticipantChange,
  onDeleteParticipant,
  setSnackbarResponse,
  handleCanvasPlacement,
  participantDimensions,
  participantIdentifiers
}: Props) {
  // We set the 'selectedFilter' to a default filter type, because the MUI Select component requires a default value when the page loads.
  const defaultFilter = {
    id: "",
    name: "Placeholder",
    channel: "",
    groupFilter: false,
    config: {}
  };
  const [participantCopy, setParticipantCopy] = useState(originalParticipant);
  const [selectedFilter, setSelectedFilter] = useState<Filter>(defaultFilter);
  const [selectedChatFilter, setSelectedChatFilter] = useState<ChatFilter>(defaultChatFilter);
  const [selectedAsymmetricFilters, setSelectedAsymmetricFilters] = useState<
    { id: string; filter: Filter }[]
  >([]);
  const filtersData = useAppSelector(selectFiltersDataSession);
  const individualFilters = filtersData.filter((filter) => filter.groupFilter !== true);
  const groupFilters = filtersData.filter((filter) => filter.groupFilter === true);
  const [snackbar, setSnackbar] = useState(initialSnackbar);
  const [requiredFilters, setRequiredFilters] = useState(new Map<string, string>());
  const originalDimensions: any = structuredClone(participantDimensions);
  const originalAsymmetricView = structuredClone(originalParticipant.view);
  const [asymmetricView, setAsymmetricView] = useState(
    originalParticipant.view ? getAsymmetricParticipantDimensions(originalParticipant.view) : []
  );
  const originalIdentifiers = structuredClone(participantIdentifiers);
  const originalAsymmetricFilters = structuredClone(originalParticipant.asymmetric_filters);
  const [asymmetricFilters, setAsymmetricFilters] = useState(
    originalParticipant.asymmetric_filters || []
  );
  const [isAsymmetricFiltersDisabled, setIsAsymmetricFiltersDisabled] = useState(
    participantIdentifiers.length <= 1
  );

  const [activeTab, setActiveTab] = useState(ParticipantDataModalTab.AsymmetricCanvas);
  const numberOfParticipants = useAppSelector(selectNumberOfParticipants);

  // Setting these snackbar response values to display the notification in Session Form Page.
  // These notifications cannot be displayed in this file, since on closing the Participant Modal,
  // this component and the immediate parent are deleted -> hence sending the snackbar responses
  // up to the grandparent.
  const snackbarResponse = {
    newParticipantInputEmpty: false,
    requiredInformationMissing: false,
    participantOriginalEmpty: false,
    newInputEqualsOld: false
  };

  const handleChange = <T extends keyof Participant>(objKey: T, objValue: Participant[T]) => {
    const newParticipantData = { ...participantCopy };
    newParticipantData[objKey] = objValue;
    setParticipantCopy(newParticipantData);
  };

  useEffect(() => {
    setAsymmetricView(getAsymmetricParticipantDimensions(originalParticipant.view));
  }, [originalParticipant.view]);

  useEffect(() => {
    handleChange("view", getAsymmetricViewArray(asymmetricView));
  }, [asymmetricView]);

  useEffect(() => {
    setAsymmetricFilters(originalParticipant?.asymmetric_filters);
  }, [originalParticipant?.asymmetric_filters]);

  useEffect(() => {
    handleChange("asymmetric_filters", asymmetricFilters);
  }, [asymmetricFilters]);

  useEffect(() => {
    setIsAsymmetricFiltersDisabled(participantIdentifiers.length <= 1);
  }, [participantIdentifiers]);

  const handleFilterChange = <T extends keyof Participant | keyof AsymmetricFilter>(
    index: number,
    key: string,
    value: number | string,
    filterTypeKey: T,
    asymmetricFilterId?: string | undefined
  ) => {
    if (asymmetricFilterId) {
      handleAsymmetricFilterChange(
        index,
        key,
        value,
        filterTypeKey as keyof AsymmetricFilter,
        asymmetricFilterId
      );
    } else {
      const filtersCopy: any = structuredClone(participantCopy[filterTypeKey]);
      filtersCopy[index]["config"][key]["value"] = value;
      handleChange(filterTypeKey, filtersCopy);
    }
  };

  const handleAsymmetricFilterChange = <T extends keyof AsymmetricFilter>(
    index: number,
    key: string,
    value: number | string,
    keyAsymmetricFilter: T,
    asymmetricFilterId: string
  ) => {
    // change the filter value in asymmetric_filters object
    const asymmetricFiltersCopy: AsymmetricFilter[] = structuredClone(
      participantCopy.asymmetric_filters
    );
    const filters: any = asymmetricFiltersCopy.find((filter) => filter.id === asymmetricFilterId)[
      keyAsymmetricFilter
    ];
    filters[index]["config"][key]["value"] = value;
    const newParticipantData = { ...participantCopy };
    newParticipantData.asymmetric_filters = asymmetricFiltersCopy;
    setParticipantCopy(newParticipantData);
  };

  const handleChatChange = <T extends keyof Participant>(
    index: number,
    key: string,
    value: number | string
  ) => {
    const chatFilters: ChatFilter[] = structuredClone(participantCopy.chat_filters);
    chatFilters[index]["config"][key]["value"] = value;
    handleChange("chat_filters", chatFilters);
  };

  // On closing the edit participant dialog, the entered data is checked (if data is not saved,
  // if required data is missing) to display appropriate notification.
  const onCloseModalWithoutData = () => {
    setShowParticipantInput(!showParticipantInput);
    setAsymmetricView(getAsymmetricParticipantDimensions(originalAsymmetricView));
    setAsymmetricFilters(originalAsymmetricFilters);

    const newParticipantInputEmpty = participantCopy.participant_name === "";
    if (newParticipantInputEmpty) {
      setSnackbarResponse({
        ...snackbarResponse,
        newParticipantInputEmpty: newParticipantInputEmpty
      });
      onDeleteParticipant(index);
      return;
    }

    const requiredInformationMissing = participantCopy.participant_name === "";
    if (requiredInformationMissing) {
      setSnackbarResponse({
        ...snackbarResponse,
        requiredInformationMissing: requiredInformationMissing
      });
      onDeleteParticipant(index);
      return;
    }

    const participantOriginalEmpty = originalParticipant.participant_name.length === 0;
    const newInputEqualsOld =
      JSON.stringify(participantCopy) === JSON.stringify(originalParticipant);

    if (participantOriginalEmpty && !newInputEqualsOld) {
      setSnackbarResponse({
        ...snackbarResponse,
        participantOriginalEmpty: participantOriginalEmpty,
        newInputEqualsOld: newInputEqualsOld
      });
      onDeleteParticipant(index);
      return;
    }

    if (!newInputEqualsOld) {
      setSnackbar({
        open: true,
        text: "You need to save the information first!",
        severity: "warning"
      });
      setParticipantCopy(originalParticipant);
      return;
    }
  };

  const onSaveParticipantData = () => {
    if (participantCopy.participant_name === "") {
      setSnackbar({
        open: true,
        text: "Failed to save participant since required fields are missing!",
        severity: "error"
      });
      return;
    }

    setSnackbar({
      open: true,
      text: `Saved participant: ${participantCopy.participant_name}`,
      severity: "success"
    });
    handleCanvasPlacement(numberOfParticipants);
    setShowParticipantInput(!showParticipantInput);
    handleParticipantChange(index, participantCopy);
  };

<<<<<<< HEAD
  const handleFilterSelect = async (filter: Filter, asymmetricFilterId?: string | undefined) => {
    asymmetricFilterId
      ? setSelectedAsymmetricFilters((prevFilters) => {
          const existingIndex = prevFilters.findIndex((f) => f.id === asymmetricFilterId);

          if (existingIndex > -1) {
            // Update existing filter
            const updatedFilters = [...prevFilters];
            updatedFilters[existingIndex] = { id: asymmetricFilterId, filter };
            return updatedFilters;
          } else {
            // Add new filter
            return [...prevFilters, { id: asymmetricFilterId, filter }];
          }
        })
      : setSelectedFilter(filter);

=======
  const handleFilterSelect = async (filter: Filter, isGroupFilter: boolean) => {
    console.log(filter, isGroupFilter);
    setSelectedFilter(filter);
>>>>>>> da746bc9
    const newParticipantData = structuredClone(participantCopy);
    console.log(newParticipantData);
    const newFilter = structuredClone(filter);
    newFilter.id = uuid();

    // if a filter requires another filter, then it is added to the correct filter array
    for (const key in filter["config"]) {
      if (Array.isArray(filter["config"][key]["defaultValue"])) {
        if ((filter["config"][key] as FilterConfigArray)["requiresOtherFilter"]) {
          const otherFilter = structuredClone(
            filtersData.find(
              (filteredFilter) =>
                filteredFilter.name === (filter.config[key]["defaultValue"] as string[])[0]
            )
          );
          const id = uuid();
          otherFilter.id = id;
          newFilter["config"][key]["value"] = id;
          // add bidirectional mapping of ids to required filters map; important for deleting filters
          setRequiredFilters(new Map(requiredFilters.set(id, newFilter.id).set(newFilter.id, id)));
          if (otherFilter.channel === "video" || otherFilter.channel === "both") {
<<<<<<< HEAD
            asymmetricFilterId
              ? newParticipantData.asymmetric_filters
                  .find((item) => item.id === asymmetricFilterId)
                  .video_filters.push(otherFilter)
              : newParticipantData.video_filters.push(otherFilter);
          }
          if (otherFilter.channel === "audio" || otherFilter.channel === "both") {
            asymmetricFilterId
              ? newParticipantData.asymmetric_filters
                  .find((item) => item.id === asymmetricFilterId)
                  .audio_filters.push(otherFilter)
=======
            otherFilter.groupFilter
              ? newParticipantData.video_group_filters.push(otherFilter)
              : newParticipantData.video_filters.push(otherFilter);
          }
          if (otherFilter.channel === "audio" || otherFilter.channel === "both") {
            otherFilter.groupFilter
              ? newParticipantData.audio_group_filters.push(otherFilter)
>>>>>>> da746bc9
              : newParticipantData.audio_filters.push(otherFilter);
          }
        }
      }
    }

<<<<<<< HEAD
    if (
      testData
        .map((f) => (f.channel === "video" || f.channel === "both" ? f.id : ""))
        .includes(filter.id)
    ) {
      asymmetricFilterId
        ? newParticipantData.asymmetric_filters
            .find((item) => item.id === asymmetricFilterId)
            .video_filters.push(newFilter)
        : newParticipantData.video_filters.push(newFilter);
    }
    if (
      testData
        .map((f) => (f.channel === "audio" || f.channel === "both" ? f.id : ""))
        .includes(filter.id)
    ) {
      asymmetricFilterId
        ? newParticipantData.asymmetric_filters
            .find((item) => item.id === asymmetricFilterId)
            .audio_filters.push(newFilter)
=======
    if (newFilter.channel === "video" || newFilter.channel === "both") {
      isGroupFilter
        ? newParticipantData.video_group_filters.push(newFilter)
        : newParticipantData.video_filters.push(newFilter);
    }
    if (newFilter.channel === "audio" || newFilter.channel === "both") {
      isGroupFilter
        ? newParticipantData.audio_group_filters.push(newFilter)
>>>>>>> da746bc9
        : newParticipantData.audio_filters.push(newFilter);
    }
    setParticipantCopy(newParticipantData);
  };

  const handleSelectChatFilter = (chatFilter: ChatFilter) => {
    setSelectedChatFilter(chatFilter);
    const newParticipantData = structuredClone(participantCopy);
    const newFilter = structuredClone(chatFilter);
    newFilter.id = uuid();
    newParticipantData.chat_filters.push(newFilter);
    setParticipantCopy(newParticipantData);
  };

  /**
   * This function deletes the required filters in each filter array.
   * @param filterId - The id of the filter to be deleted.
   * @param otherFilterId - The id of the other filter to be deleted.
   * @param newParticipantData - The participant data to be updated.
   * @returns The updated participant data.
   * @remarks
   * This function is called when a filter should be deleted in each filter array.
   * It looks in all filter arrays and deletes the filters with id.
   * If the id is not found, then the filter is not deleted in the specific filter array.
   * */
  const deleteRequiredFiltersInEachFilterArray = (
    filterId: string,
    otherFilterId: string,
    newParticipantData: Participant
  ) => {
    newParticipantData.video_filters = newParticipantData.video_filters.filter(
      (filteredFilter: Filter) =>
        filteredFilter.id !== filterId && filteredFilter.id !== otherFilterId
    );
    newParticipantData.audio_filters = newParticipantData.audio_filters.filter(
      (filteredFilter: Filter) =>
        filteredFilter.id !== filterId && filteredFilter.id !== otherFilterId
    );

    newParticipantData.video_group_filters = newParticipantData.video_group_filters.filter(
      (filteredFilter: Filter) =>
        filteredFilter.id !== filterId && filteredFilter.id !== otherFilterId
    );

    newParticipantData.audio_group_filters = newParticipantData.audio_group_filters.filter(
      (filteredFilter: Filter) =>
        filteredFilter.id !== filterId && filteredFilter.id !== otherFilterId
    );

    return newParticipantData;
  };

  /**
   * This function deletes all required filters.
   * @param filter - The filter to be deleted.
   * @param newParticipantData - The participant data to be updated.
   * @param isGroupFilter - A boolean value to check if the filter is a group filter.
   * @returns The updated participant data.
   * @remarks
   * This function is called when a filter is deleted.
   * If a filter is required for another filter, then both the filters are deleted.
   * If a filter requires another filter, then both the filters are deleted.
   * */
  const deleteAllRequiredFilters = (filter: Filter, newParticipantData: Participant) => {
    // if filter is required for another filter or requires another filter, removes current filter and other filter
    if (requiredFilters.has(filter.id)) {
      const otherFilterId = requiredFilters.get(filter.id);
      requiredFilters.delete(filter.id);
      requiredFilters.delete(otherFilterId);
      deleteRequiredFiltersInEachFilterArray(filter.id, otherFilterId, newParticipantData);
    }

    return newParticipantData;
  };

  const handleDeleteVideoFilter = (
    videoFilter: Filter,
    filterCopyIndex: number,
<<<<<<< HEAD
    asymmetricFilterId?: string | undefined
  ) => {
    const newParticipantData = structuredClone(participantCopy);

    const video_filters = asymmetricFilterId
      ? newParticipantData.asymmetric_filters.find((item) => item.id === asymmetricFilterId)
          .video_filters
      : newParticipantData.video_filters;

    video_filters.splice(filterCopyIndex, 1);
=======
    isGroupFilter: boolean
  ) => {
    const newParticipantData = structuredClone(participantCopy);
    isGroupFilter
      ? newParticipantData.video_group_filters.splice(filterCopyIndex, 1)
      : newParticipantData.video_filters.splice(filterCopyIndex, 1);
>>>>>>> da746bc9

    setParticipantCopy(deleteAllRequiredFilters(videoFilter, newParticipantData));
  };

  const handleDeleteAudioFilter = (
    audioFilter: Filter,
    filterCopyIndex: number,
<<<<<<< HEAD
    asymmetricFilterId?: string | undefined
  ) => {
    const newParticipantData = structuredClone(participantCopy);

    const audio_filters = asymmetricFilterId
      ? newParticipantData.asymmetric_filters.find((item) => item.id === asymmetricFilterId)
          .audio_filters
      : newParticipantData.audio_filters;

    audio_filters.splice(filterCopyIndex, 1);
=======
    isGroupFilter: boolean
  ) => {
    const newParticipantData = structuredClone(participantCopy);
    isGroupFilter
      ? newParticipantData.audio_group_filters.splice(filterCopyIndex, 1)
      : newParticipantData.audio_filters.splice(filterCopyIndex, 1);
>>>>>>> da746bc9

    setParticipantCopy(deleteAllRequiredFilters(audioFilter, newParticipantData));
  };

  const handleDeleteChatFilter = (chatFilter: ChatFilter, filterCopyIndex: number) => {
    const newParticipantData = structuredClone(participantCopy);
    newParticipantData.chat_filters.splice(filterCopyIndex, 1);

    setParticipantCopy(newParticipantData);
  };

  return (
    <>
      <CustomSnackbar
        open={snackbar.open}
        text={snackbar.text}
        severity={snackbar.severity}
        handleClose={() => setSnackbar(initialSnackbar)}
      />
      <Dialog
        open={showParticipantInput}
        onClose={() => onCloseModalWithoutData()}
        sx={{ "& .MuiDialog-paper": { width: "1600px", maxWidth: "1600px" } }}
      >
        <DialogTitle sx={{ textAlign: "center", fontWeight: "bold" }}>
          Participant Details
        </DialogTitle>
        <DialogContent>
          <Grid
            maxWidth={1600}
            minWidth={1600}
            maxHeight={800}
            minHeight={800}
            container
            spacing={{ xs: 3, md: 6 }}
          >
            <Grid item xs={4}>
              <Box
                sx={{
                  display: "flex",
                  justifyContent: "space-between",
                  gap: 5,
                  my: 3
                }}
              >
                <TextField
                  label="Participant Name"
                  value={participantCopy.participant_name}
                  size="small"
                  fullWidth
                  required
                  onChange={(event) => {
                    handleChange("participant_name", event.target.value);
                  }}
                />
              </Box>
              <Box>
                <TextField
                  label="Invite Link"
                  size="small"
                  fullWidth
                  disabled
                  value={
                    !(participantCopy.id.length === 0 || sessionId.length === 0)
                      ? getParticipantInviteLink(participantCopy.id, sessionId)
                      : "Save session to generate link."
                  }
                />
              </Box>
              <Box
                sx={{
                  display: "flex",
                  justifyContent: "space-between",
                  gap: 4,
                  my: 3
                }}
              >
                <TextField label="Width" size="small" value={participantCopy.size.width} disabled />
                <TextField
                  label="Height"
                  size="small"
                  value={participantCopy.size.height}
                  disabled
                />
              </Box>
              <Box
                sx={{
                  display: "flex",
                  justifyContent: "space-between",
                  gap: 4,
                  my: 3
                }}
              >
                <TextField
                  label="x coordinate"
                  size="small"
                  value={participantCopy.position.x}
                  disabled
                />
                <TextField
                  label="y coordinate"
                  size="small"
                  value={participantCopy.position.y}
                  disabled
                />
              </Box>
              <Box sx={{ display: "flex", justifyContent: "center", gap: 2, my: 3 }}>
                <FormControlLabel
                  control={<Checkbox />}
                  label="Mute Audio"
                  checked={participantCopy.muted_audio}
                  onChange={() => {
                    handleChange("muted_audio", !participantCopy.muted_audio);
                  }}
                />
                <FormControlLabel
                  control={<Checkbox />}
                  label="Mute Video"
                  checked={participantCopy.muted_video}
                  onChange={() => {
                    handleChange("muted_video", !participantCopy.muted_video);
                  }}
                />
<<<<<<< HEAD
                <Box sx={{ display: "flex", alignItems: "center", justifyContent: "center" }}>
                  <FormControlLabel
                    control={<Checkbox />}
                    label="Local Stream"
                    checked={participantCopy.local_stream}
                    onChange={() => {
                      handleChange("local_stream", !participantCopy.local_stream);
=======
                <FormControlLabel
                  control={<Checkbox />}
                  label="Local Stream"
                  checked={participantCopy.local_stream}
                  onChange={() => {
                    handleChange("local_stream", !participantCopy.local_stream);
                  }}
                />
              </Box>
            </Box>
            {/* Displays the list of filters available in the backend in a dropdown */}
            <Box sx={{ display: "flex", justifyContent: "flex-start" }}>
              <FormControl sx={{ m: 1, minWidth: 180 }} size="small">
                <InputLabel id="filters-select">Filters</InputLabel>
                {
                  <Select
                    value={selectedFilter.name}
                    id="filters-select"
                    label="Filters"
                    displayEmpty={true}
                    renderValue={(selected) => {
                      if (selected === "Placeholder") {
                        return <em>Select a Filter</em>;
                      }
                      return selected;
                    }}
                  >
                    <ListSubheader sx={{ fontWeight: "bold", color: "black" }}>
                      Individual Filters
                    </ListSubheader>
                    {/* Uncomment the below block to use new filters. */}
                    {individualFilters.map((individualFilter: Filter) => {
                      return (
                        <MenuItem
                          key={individualFilter.id}
                          value={individualFilter.name}
                          onClick={() =>
                            handleFilterSelect(individualFilter, individualFilter.groupFilter)
                          }
                        >
                          {individualFilter.name}
                        </MenuItem>
                      );
                    })}
                    <ListSubheader sx={{ fontWeight: "bold", color: "black" }}>
                      Group Filters
                    </ListSubheader>
                    {groupFilters.map((groupFilter: Filter) => {
                      return (
                        <MenuItem
                          key={groupFilter.id}
                          value={groupFilter.name}
                          onClick={() => handleFilterSelect(groupFilter, groupFilter.groupFilter)}
                        >
                          {groupFilter.name}
                        </MenuItem>
                      );
                    })}
                  </Select>
                }
              </FormControl>
              <Typography variant="caption" sx={{ mt: 4 }}>
                (NOTE: You can select each filter multiple times)
              </Typography>
            </Box>

            {/* Displays applied chat filters */}
            {chatFilters && (
              <Box sx={{ display: "flex", justifyContent: "flex-start" }}>
                <FormControl sx={{ m: 1, minWidth: 180 }} size="small">
                  <InputLabel id="filters-select">Chat Filters (BETA)</InputLabel>

                  <Select
                    value={selectedChatFilter.name}
                    id="filters-select"
                    label="Chat Filters (BETA)"
                    displayEmpty={true}
                    renderValue={(selected) => {
                      if (selected === "Placeholder") {
                        return <em>Select a Chat Filter</em>;
                      }
                      return selected;
>>>>>>> da746bc9
                    }}
                  />
                  <Tooltip
                    showArrow
                    style={{ width: 300 }}
                    closeDelay={300}
                    radius={"sm"}
                    placement={"right"}
                    content="Enable local stream option to display the participant's own video stream"
                  >
                    <HelpOutlineOutlinedIcon />
                  </Tooltip>
                </Box>
              </Box>
<<<<<<< HEAD
              {/* Displays the list of filters available in the backend in a dropdown */}
              <FilterGroupDropdown
                selectedFilter={selectedFilter}
                selectedChatFilter={selectedChatFilter}
                handleFilterSelect={handleFilterSelect}
                handleSelectChatFilter={handleSelectChatFilter}
              />

              <Box>
                {/* Displays applied audio filters */}
                <FilterList
                  title="Audio Filters"
                  filterType="audio_filters"
                  filters={participantCopy.audio_filters}
                  handleFilterChange={handleFilterChange}
                  handleDelete={handleDeleteAudioFilter}
                />
                {/* Displays applied video filters */}
                <FilterList
                  title="Video Filters"
                  filterType="video_filters"
                  filters={participantCopy.video_filters}
                  handleFilterChange={handleFilterChange}
                  handleDelete={handleDeleteVideoFilter}
                />
                {/* Displays applied group audio filters */}
                <FilterList
                  title="Group Audio Filters"
                  filterType="audio_filters"
                  filters={participantCopy.audio_group_filters}
                  handleFilterChange={handleFilterChange}
                  handleDelete={handleDeleteAudioFilter}
                />
                {/* Displays applied group video filters */}
                <FilterList
                  title="Group Video Filters"
                  filterType="video_filters"
                  filters={participantCopy.video_group_filters}
                  handleFilterChange={handleFilterChange}
                  handleDelete={handleDeleteVideoFilter}
                />
                {/* Displays applied chat filters */}
                <FilterList
                  title="Chat Filters"
                  filterType="chat_filters"
                  filters={participantCopy.chat_filters}
                  handleFilterChange={handleFilterChange}
                  handleDelete={handleDeleteChatFilter}
                />
              </Box>
            </Grid>
            <Grid item xs={8}>
              <Tabs value={activeTab} onChange={(event, value) => setActiveTab(value)}>
                <Tab label={"Asymmetric Canvas"} />
                <Tab label={"Asymmetric Filters"} />
              </Tabs>
              {activeTab === ParticipantDataModalTab.AsymmetricCanvas && (
                <Grid container direction="column" justifyContent="center">
                  <FormControlLabel
                    control={<Switch />}
                    checked={asymmetricView.length > 0}
                    onChange={(event) => {
                      const isChecked = (event.target as HTMLInputElement).checked;

                      isChecked ? setAsymmetricView(originalDimensions) : setAsymmetricView([]);
                    }}
                    label="Asymmetric View"
                  />
                  {asymmetricView.length > 0 && (
                    <DragAndDrop
                      participantDimensions={asymmetricView}
                      setParticipantDimensions={setAsymmetricView}
                      asymmetricView={true}
                    />
                  )}
                </Grid>
=======
            )}

            {/* Displays applied audio filters */}
            <Box>
              <Typography variant="overline" display="block">
                Audio Filters
              </Typography>
              {participantCopy.audio_filters.map(
                (audioFilter: Filter, audioFilterIndex: number) => {
                  return (
                    <Box
                      key={audioFilterIndex}
                      sx={{ display: "flex", justifyContent: "flex-start" }}
                    >
                      <Box sx={{ minWidth: 140 }}>
                        <Chip
                          key={audioFilterIndex}
                          label={audioFilter.name}
                          variant="outlined"
                          size="medium"
                          color="secondary"
                          onDelete={() => {
                            handleDeleteAudioFilter(
                              audioFilter,
                              audioFilterIndex,
                              audioFilter.groupFilter
                            );
                          }}
                        />
                      </Box>

                      {/* If the config attribute is an array, renders a dropdown. If it is a number, renders an input for number */}
                      <Box
                        sx={{
                          display: "flex",
                          justifyContent: "flex-start",
                          flexWrap: "wrap"
                        }}
                      >
                        {Object.keys(audioFilter.config).map((configType, configIndex) => {
                          if (Array.isArray(audioFilter["config"][configType]["defaultValue"])) {
                            return (
                              <FormControl
                                key={configIndex}
                                sx={{ m: 1, width: "10vw", minWidth: 130 }}
                                size="small"
                              >
                                <InputLabel htmlFor="grouped-select">
                                  {configType.charAt(0).toUpperCase() + configType.slice(1)}
                                </InputLabel>
                                <Select
                                  key={configIndex}
                                  value={
                                    (audioFilter["config"][configType] as FilterConfigArray)[
                                      "requiresOtherFilter"
                                    ]
                                      ? (
                                          audioFilter["config"][configType][
                                            "defaultValue"
                                          ] as string[]
                                        )[0]
                                      : audioFilter["config"][configType]["value"]
                                  }
                                  id="grouped-select"
                                  onChange={(e) => {
                                    handleFilterChange(
                                      audioFilterIndex,
                                      configType,
                                      e.target.value,
                                      "audio_filters"
                                    );
                                  }}
                                >
                                  {(
                                    audioFilter["config"][configType]["defaultValue"] as string[]
                                  ).map((value: string) => {
                                    return (
                                      <MenuItem key={value} value={value}>
                                        {value}
                                      </MenuItem>
                                    );
                                  })}
                                </Select>
                              </FormControl>
                            );
                          } else if (
                            typeof audioFilter["config"][configType]["defaultValue"] == "number"
                          ) {
                            return (
                              <TextField
                                key={configIndex}
                                label={configType.charAt(0).toUpperCase() + configType.slice(1)}
                                defaultValue={audioFilter["config"][configType]["value"]}
                                InputProps={{
                                  inputProps: {
                                    min: (audioFilter["config"][configType] as FilterConfigNumber)[
                                      "min"
                                    ],
                                    max: (audioFilter["config"][configType] as FilterConfigNumber)[
                                      "max"
                                    ],
                                    step: (audioFilter["config"][configType] as FilterConfigNumber)[
                                      "step"
                                    ]
                                  }
                                }}
                                type="number"
                                size="small"
                                sx={{ m: 1, width: "10vw", minWidth: 130 }}
                                onChange={(e) => {
                                  handleFilterChange(
                                    audioFilterIndex,
                                    configType,
                                    parseInt(e.target.value),
                                    "audio_filters"
                                  );
                                }}
                              />
                            );
                          }
                        })}
                      </Box>
                    </Box>
                  );
                }
              )}

              {/* Displays applied video filters */}
              <Typography variant="overline" display="block">
                Video Filters
              </Typography>
              {participantCopy.video_filters.map(
                (videoFilter: Filter, videoFilterIndex: number) => {
                  return (
                    <Box
                      key={videoFilterIndex}
                      sx={{ display: "flex", justifyContent: "flex-start" }}
                    >
                      <Box sx={{ minWidth: 140 }}>
                        <Chip
                          key={videoFilterIndex}
                          label={videoFilter.name}
                          variant="outlined"
                          size="medium"
                          color="secondary"
                          onDelete={() => {
                            handleDeleteVideoFilter(
                              videoFilter,
                              videoFilterIndex,
                              videoFilter.groupFilter
                            );
                          }}
                        />
                      </Box>

                      {/* If the config attribute is an array, renders a dropdown. Incase of a number, renders an input for number */}
                      <Box
                        sx={{
                          display: "flex",
                          justifyContent: "flex-start",
                          flexWrap: "wrap"
                        }}
                      >
                        {Object.keys(videoFilter.config).map((configType, configIndex) => {
                          if (Array.isArray(videoFilter["config"][configType]["defaultValue"])) {
                            return (
                              <FormControl
                                key={configIndex}
                                sx={{ m: 1, width: "10vw", minWidth: 130 }}
                                size="small"
                              >
                                <InputLabel htmlFor="grouped-select">
                                  {configType.charAt(0).toUpperCase() + configType.slice(1)}
                                </InputLabel>
                                <Select
                                  key={configIndex}
                                  value={
                                    (videoFilter["config"][configType] as FilterConfigArray)[
                                      "requiresOtherFilter"
                                    ]
                                      ? (
                                          videoFilter["config"][configType][
                                            "defaultValue"
                                          ] as string[]
                                        )[0]
                                      : videoFilter["config"][configType]["value"]
                                  }
                                  id="grouped-select"
                                  onChange={(e) => {
                                    handleFilterChange(
                                      videoFilterIndex,
                                      configType,
                                      e.target.value,
                                      "video_filters"
                                    );
                                  }}
                                >
                                  {(
                                    videoFilter["config"][configType]["defaultValue"] as string[]
                                  ).map((value: string) => {
                                    return (
                                      <MenuItem key={value} value={value}>
                                        {value}
                                      </MenuItem>
                                    );
                                  })}
                                </Select>
                              </FormControl>
                            );
                          } else if (
                            typeof videoFilter["config"][configType]["defaultValue"] == "number"
                          ) {
                            return (
                              <TextField
                                key={configIndex}
                                label={configType.charAt(0).toUpperCase() + configType.slice(1)}
                                defaultValue={videoFilter["config"][configType]["value"]}
                                InputProps={{
                                  inputProps: {
                                    min: (videoFilter["config"][configType] as FilterConfigNumber)[
                                      "min"
                                    ],
                                    max: (videoFilter["config"][configType] as FilterConfigNumber)[
                                      "max"
                                    ],
                                    step: (videoFilter["config"][configType] as FilterConfigNumber)[
                                      "step"
                                    ]
                                  }
                                }}
                                type="number"
                                size="small"
                                sx={{ m: 1, width: "10vw", minWidth: 130 }}
                                onChange={(e) => {
                                  handleFilterChange(
                                    videoFilterIndex,
                                    configType,
                                    parseInt(e.target.value),
                                    "video_filters"
                                  );
                                }}
                              />
                            );
                          }
                        })}
                      </Box>
                    </Box>
                  );
                }
              )}

              {/* Displays applied group filters */}
              <Typography variant="overline" display="block">
                Group Filters
              </Typography>
              {participantCopy.audio_group_filters.map(
                (audioFilter: Filter, audioFilterIndex: number) => {
                  return (
                    <Box
                      key={audioFilterIndex}
                      sx={{ display: "flex", justifyContent: "flex-start" }}
                    >
                      <Box sx={{ minWidth: 140 }}>
                        <Chip
                          key={audioFilterIndex}
                          label={audioFilter.name}
                          variant="outlined"
                          size="medium"
                          color="secondary"
                          onDelete={() => {
                            handleDeleteAudioFilter(
                              audioFilter,
                              audioFilterIndex,
                              audioFilter.groupFilter
                            );
                          }}
                        />
                      </Box>

                      {/* If the config attribute is an array, renders a dropdown. If it is a number, renders an input for number */}
                      <Box
                        sx={{
                          display: "flex",
                          justifyContent: "flex-start",
                          flexWrap: "wrap"
                        }}
                      >
                        {Object.keys(audioFilter.config).map((configType, configIndex) => {
                          if (Array.isArray(audioFilter["config"][configType]["defaultValue"])) {
                            return (
                              <FormControl
                                key={configIndex}
                                sx={{ m: 1, width: "10vw", minWidth: 130 }}
                                size="small"
                              >
                                <InputLabel htmlFor="grouped-select">
                                  {configType.charAt(0).toUpperCase() + configType.slice(1)}
                                </InputLabel>
                                <Select
                                  key={configIndex}
                                  value={
                                    (audioFilter["config"][configType] as FilterConfigArray)[
                                      "requiresOtherFilter"
                                    ]
                                      ? (
                                          audioFilter["config"][configType][
                                            "defaultValue"
                                          ] as string[]
                                        )[0]
                                      : audioFilter["config"][configType]["value"]
                                  }
                                  id="grouped-select"
                                  onChange={(e) => {
                                    handleFilterChange(
                                      audioFilterIndex,
                                      configType,
                                      e.target.value,
                                      "audio_filters"
                                    );
                                  }}
                                >
                                  {(
                                    audioFilter["config"][configType]["defaultValue"] as string[]
                                  ).map((value: string) => {
                                    return (
                                      <MenuItem key={value} value={value}>
                                        {value}
                                      </MenuItem>
                                    );
                                  })}
                                </Select>
                              </FormControl>
                            );
                          } else if (
                            typeof audioFilter["config"][configType]["defaultValue"] == "number"
                          ) {
                            return (
                              <TextField
                                key={configIndex}
                                label={configType.charAt(0).toUpperCase() + configType.slice(1)}
                                defaultValue={audioFilter["config"][configType]["value"]}
                                InputProps={{
                                  inputProps: {
                                    min: (audioFilter["config"][configType] as FilterConfigNumber)[
                                      "min"
                                    ],
                                    max: (audioFilter["config"][configType] as FilterConfigNumber)[
                                      "max"
                                    ],
                                    step: (audioFilter["config"][configType] as FilterConfigNumber)[
                                      "step"
                                    ]
                                  }
                                }}
                                type="number"
                                size="small"
                                sx={{ m: 1, width: "10vw", minWidth: 130 }}
                                onChange={(e) => {
                                  handleFilterChange(
                                    audioFilterIndex,
                                    configType,
                                    parseInt(e.target.value),
                                    "audio_filters"
                                  );
                                }}
                              />
                            );
                          }
                        })}
                      </Box>
                    </Box>
                  );
                }
              )}
              {participantCopy.video_group_filters.map(
                (videoFilter: Filter, videoFilterIndex: number) => {
                  console.log(videoFilter);
                  return (
                    <Box
                      key={videoFilterIndex}
                      sx={{ display: "flex", justifyContent: "flex-start" }}
                    >
                      <Box sx={{ minWidth: 140 }}>
                        <Chip
                          key={videoFilterIndex}
                          label={videoFilter.name}
                          variant="outlined"
                          size="medium"
                          color="secondary"
                          onDelete={() => {
                            handleDeleteVideoFilter(
                              videoFilter,
                              videoFilterIndex,
                              videoFilter.groupFilter
                            );
                          }}
                        />
                      </Box>

                      {/* If the config attribute is an array, renders a dropdown. Incase of a number, renders an input for number */}
                      <Box
                        sx={{
                          display: "flex",
                          justifyContent: "flex-start",
                          flexWrap: "wrap"
                        }}
                      >
                        {Object.keys(videoFilter.config).map((configType, configIndex) => {
                          if (Array.isArray(videoFilter["config"][configType]["defaultValue"])) {
                            return (
                              <FormControl
                                key={configIndex}
                                sx={{ m: 1, width: "10vw", minWidth: 130 }}
                                size="small"
                              >
                                <InputLabel htmlFor="grouped-select">
                                  {configType.charAt(0).toUpperCase() + configType.slice(1)}
                                </InputLabel>
                                <Select
                                  key={configIndex}
                                  value={
                                    (videoFilter["config"][configType] as FilterConfigArray)[
                                      "requiresOtherFilter"
                                    ]
                                      ? (
                                          videoFilter["config"][configType][
                                            "defaultValue"
                                          ] as string[]
                                        )[0]
                                      : videoFilter["config"][configType]["value"]
                                  }
                                  id="grouped-select"
                                  onChange={(e) => {
                                    handleFilterChange(
                                      videoFilterIndex,
                                      configType,
                                      e.target.value,
                                      "video_filters"
                                    );
                                  }}
                                >
                                  {(
                                    videoFilter["config"][configType]["defaultValue"] as string[]
                                  ).map((value: string) => {
                                    return (
                                      <MenuItem key={value} value={value}>
                                        {value}
                                      </MenuItem>
                                    );
                                  })}
                                </Select>
                              </FormControl>
                            );
                          } else if (
                            typeof videoFilter["config"][configType]["defaultValue"] == "number"
                          ) {
                            return (
                              <TextField
                                key={configIndex}
                                label={configType.charAt(0).toUpperCase() + configType.slice(1)}
                                defaultValue={videoFilter["config"][configType]["value"]}
                                InputProps={{
                                  inputProps: {
                                    min: (videoFilter["config"][configType] as FilterConfigNumber)[
                                      "min"
                                    ],
                                    max: (videoFilter["config"][configType] as FilterConfigNumber)[
                                      "max"
                                    ],
                                    step: (videoFilter["config"][configType] as FilterConfigNumber)[
                                      "step"
                                    ]
                                  }
                                }}
                                type="number"
                                size="small"
                                sx={{ m: 1, width: "10vw", minWidth: 130 }}
                                onChange={(e) => {
                                  handleFilterChange(
                                    videoFilterIndex,
                                    configType,
                                    parseInt(e.target.value),
                                    "video_filters"
                                  );
                                }}
                              />
                            );
                          }
                        })}
                      </Box>
                    </Box>
                  );
                }
>>>>>>> da746bc9
              )}
              {activeTab === ParticipantDataModalTab.AsymmetricFilters && (
                <Grid container direction="column" justifyContent="center">
                  <Grid container alignItems="center">
                    <FormControlLabel
                      disabled={isAsymmetricFiltersDisabled}
                      control={<Switch />}
                      checked={asymmetricFilters.length > 0}
                      onChange={(event) => {
                        const isChecked = (event.target as HTMLInputElement).checked;
                        if (isChecked) {
                          setAsymmetricFilters(
                            getAsymmetricFiltersArray(
                              originalIdentifiers,
                              originalParticipant?.asymmetric_filters_id
                            )
                          );
                        } else {
                          setAsymmetricFilters([]);
                          setSelectedAsymmetricFilters([]);
                        }
                      }}
                      label="Asymmetric Filters"
                    />
                    {isAsymmetricFiltersDisabled && (
                      <Tooltip
                        showArrow
                        style={{ width: 300 }}
                        closeDelay={300}
                        radius={"sm"}
                        placement={"bottom"}
                        content="To enable asymmetric filters, please ensure that the experiment includes at least two participants."
                      >
                        <InfoOutlinedIcon color={"info"} />
                      </Tooltip>
                    )}
                  </Grid>

                  <Grid>
                    {asymmetricFilters.length > 0 &&
                      asymmetricFilters.map((a) => {
                        return (
                          <Box
                            key={a.id}
                            sx={{
                              width: 800,
                              marginBottom: 2,
                              padding: 2,
                              borderRadius: 1,
                              borderWidth: 1,
                              bgcolor: "#fcfcfc"
                            }}
                          >
                            <div>{a.participant_name}</div>
                            <FilterGroupDropdown
                              asymmetricFiltersId={a.id}
                              selectedFilter={
                                selectedAsymmetricFilters.find((f) => f.id === a.id)?.filter ||
                                defaultFilter
                              }
                              handleFilterSelect={handleFilterSelect}
                            />
                            <Box>
                              {/* Displays applied audio filters */}
                              <FilterList
                                asymmetricFilterId={a.id}
                                title="Audio Filters"
                                filterType="audio_filters"
                                filters={
                                  participantCopy.asymmetric_filters.find(
                                    (item) => item.id === a.id
                                  )?.audio_filters
                                }
                                handleFilterChange={handleFilterChange}
                                handleDelete={handleDeleteAudioFilter}
                              />
                              {/* Displays applied video filters */}
                              <FilterList
                                asymmetricFilterId={a.id}
                                title="Video Filters"
                                filterType="video_filters"
                                filters={
                                  participantCopy.asymmetric_filters.find(
                                    (item) => item.id === a.id
                                  )?.video_filters
                                }
                                handleFilterChange={handleFilterChange}
                                handleDelete={handleDeleteVideoFilter}
                              />
                            </Box>
                          </Box>
                        );
                      })}
                  </Grid>
                </Grid>
              )}
            </Grid>
          </Grid>
        </DialogContent>
        <DialogActions sx={{ alignSelf: "center" }}>
          <ActionButton
            text="CANCEL"
            variant="contained"
            color="error"
            size="medium"
            onClick={() => onCloseModalWithoutData()}
          />
          <ActionButton
            text="SAVE"
            variant="contained"
            color="success"
            size="medium"
            onClick={() => onSaveParticipantData()}
          />
        </DialogActions>
      </Dialog>
    </>
  );
}

export default ParticipantDataModal;<|MERGE_RESOLUTION|>--- conflicted
+++ resolved
@@ -293,8 +293,11 @@
     handleParticipantChange(index, participantCopy);
   };
 
-<<<<<<< HEAD
-  const handleFilterSelect = async (filter: Filter, asymmetricFilterId?: string | undefined) => {
+  const handleFilterSelect = async (
+    filter: Filter,
+    isGroupFilter: boolean,
+    asymmetricFilterId?: string | undefined
+  ) => {
     asymmetricFilterId
       ? setSelectedAsymmetricFilters((prevFilters) => {
           const existingIndex = prevFilters.findIndex((f) => f.id === asymmetricFilterId);
@@ -311,11 +314,6 @@
         })
       : setSelectedFilter(filter);
 
-=======
-  const handleFilterSelect = async (filter: Filter, isGroupFilter: boolean) => {
-    console.log(filter, isGroupFilter);
-    setSelectedFilter(filter);
->>>>>>> da746bc9
     const newParticipantData = structuredClone(participantCopy);
     console.log(newParticipantData);
     const newFilter = structuredClone(filter);
@@ -337,65 +335,52 @@
           // add bidirectional mapping of ids to required filters map; important for deleting filters
           setRequiredFilters(new Map(requiredFilters.set(id, newFilter.id).set(newFilter.id, id)));
           if (otherFilter.channel === "video" || otherFilter.channel === "both") {
-<<<<<<< HEAD
-            asymmetricFilterId
-              ? newParticipantData.asymmetric_filters
-                  .find((item) => item.id === asymmetricFilterId)
-                  .video_filters.push(otherFilter)
-              : newParticipantData.video_filters.push(otherFilter);
+            if (asymmetricFilterId) {
+              newParticipantData.asymmetric_filters
+                .find((item) => item.id === asymmetricFilterId)
+                .video_filters.push(otherFilter);
+            } else if (otherFilter.groupFilter) {
+              newParticipantData.video_group_filters.push(otherFilter);
+            } else {
+              newParticipantData.video_filters.push(otherFilter);
+            }
           }
           if (otherFilter.channel === "audio" || otherFilter.channel === "both") {
-            asymmetricFilterId
-              ? newParticipantData.asymmetric_filters
-                  .find((item) => item.id === asymmetricFilterId)
-                  .audio_filters.push(otherFilter)
-=======
-            otherFilter.groupFilter
-              ? newParticipantData.video_group_filters.push(otherFilter)
-              : newParticipantData.video_filters.push(otherFilter);
-          }
-          if (otherFilter.channel === "audio" || otherFilter.channel === "both") {
-            otherFilter.groupFilter
-              ? newParticipantData.audio_group_filters.push(otherFilter)
->>>>>>> da746bc9
-              : newParticipantData.audio_filters.push(otherFilter);
+            if (asymmetricFilterId) {
+              newParticipantData.asymmetric_filters
+                .find((item) => item.id === asymmetricFilterId)
+                .audio_filters.push(otherFilter);
+            } else if (otherFilter.groupFilter) {
+              newParticipantData.audio_group_filters.push(otherFilter);
+            } else {
+              newParticipantData.audio_filters.push(otherFilter);
+            }
           }
         }
       }
     }
 
-<<<<<<< HEAD
-    if (
-      testData
-        .map((f) => (f.channel === "video" || f.channel === "both" ? f.id : ""))
-        .includes(filter.id)
-    ) {
-      asymmetricFilterId
-        ? newParticipantData.asymmetric_filters
-            .find((item) => item.id === asymmetricFilterId)
-            .video_filters.push(newFilter)
-        : newParticipantData.video_filters.push(newFilter);
-    }
-    if (
-      testData
-        .map((f) => (f.channel === "audio" || f.channel === "both" ? f.id : ""))
-        .includes(filter.id)
-    ) {
-      asymmetricFilterId
-        ? newParticipantData.asymmetric_filters
-            .find((item) => item.id === asymmetricFilterId)
-            .audio_filters.push(newFilter)
-=======
     if (newFilter.channel === "video" || newFilter.channel === "both") {
-      isGroupFilter
-        ? newParticipantData.video_group_filters.push(newFilter)
-        : newParticipantData.video_filters.push(newFilter);
+      if (asymmetricFilterId) {
+        newParticipantData.asymmetric_filters
+          .find((item) => item.id === asymmetricFilterId)
+          .video_filters.push(newFilter);
+      } else if (isGroupFilter) {
+        newParticipantData.video_group_filters.push(newFilter);
+      } else {
+        newParticipantData.video_filters.push(newFilter);
+      }
     }
     if (newFilter.channel === "audio" || newFilter.channel === "both") {
-      isGroupFilter
-        ? newParticipantData.audio_group_filters.push(newFilter)
->>>>>>> da746bc9
-        : newParticipantData.audio_filters.push(newFilter);
+      if (asymmetricFilterId) {
+        newParticipantData.asymmetric_filters
+          .find((item) => item.id === asymmetricFilterId)
+          .audio_filters.push(newFilter);
+      } else if (isGroupFilter) {
+        newParticipantData.audio_group_filters.push(newFilter);
+      } else {
+        newParticipantData.audio_filters.push(newFilter);
+      }
     }
     setParticipantCopy(newParticipantData);
   };
@@ -473,25 +458,19 @@
   const handleDeleteVideoFilter = (
     videoFilter: Filter,
     filterCopyIndex: number,
-<<<<<<< HEAD
+    isGroupFilter: boolean,
     asymmetricFilterId?: string | undefined
   ) => {
     const newParticipantData = structuredClone(participantCopy);
-
-    const video_filters = asymmetricFilterId
-      ? newParticipantData.asymmetric_filters.find((item) => item.id === asymmetricFilterId)
-          .video_filters
-      : newParticipantData.video_filters;
-
-    video_filters.splice(filterCopyIndex, 1);
-=======
-    isGroupFilter: boolean
-  ) => {
-    const newParticipantData = structuredClone(participantCopy);
-    isGroupFilter
-      ? newParticipantData.video_group_filters.splice(filterCopyIndex, 1)
-      : newParticipantData.video_filters.splice(filterCopyIndex, 1);
->>>>>>> da746bc9
+    if (asymmetricFilterId) {
+      newParticipantData.asymmetric_filters
+        .find((item) => item.id === asymmetricFilterId)
+        .video_filters.splice(filterCopyIndex, 1);
+    } else if (isGroupFilter) {
+      newParticipantData.video_group_filters.splice(filterCopyIndex, 1);
+    } else {
+      newParticipantData.video_filters.splice(filterCopyIndex, 1);
+    }
 
     setParticipantCopy(deleteAllRequiredFilters(videoFilter, newParticipantData));
   };
@@ -499,25 +478,19 @@
   const handleDeleteAudioFilter = (
     audioFilter: Filter,
     filterCopyIndex: number,
-<<<<<<< HEAD
+    isGroupFilter: boolean,
     asymmetricFilterId?: string | undefined
   ) => {
     const newParticipantData = structuredClone(participantCopy);
-
-    const audio_filters = asymmetricFilterId
-      ? newParticipantData.asymmetric_filters.find((item) => item.id === asymmetricFilterId)
-          .audio_filters
-      : newParticipantData.audio_filters;
-
-    audio_filters.splice(filterCopyIndex, 1);
-=======
-    isGroupFilter: boolean
-  ) => {
-    const newParticipantData = structuredClone(participantCopy);
-    isGroupFilter
-      ? newParticipantData.audio_group_filters.splice(filterCopyIndex, 1)
-      : newParticipantData.audio_filters.splice(filterCopyIndex, 1);
->>>>>>> da746bc9
+    if (asymmetricFilterId) {
+      newParticipantData.asymmetric_filters
+        .find((item) => item.id === asymmetricFilterId)
+        .audio_filters.splice(filterCopyIndex, 1);
+    } else if (isGroupFilter) {
+      newParticipantData.audio_group_filters.splice(filterCopyIndex, 1);
+    } else {
+      newParticipantData.audio_filters.splice(filterCopyIndex, 1);
+    }
 
     setParticipantCopy(deleteAllRequiredFilters(audioFilter, newParticipantData));
   };
@@ -641,7 +614,6 @@
                     handleChange("muted_video", !participantCopy.muted_video);
                   }}
                 />
-<<<<<<< HEAD
                 <Box sx={{ display: "flex", alignItems: "center", justifyContent: "center" }}>
                   <FormControlLabel
                     control={<Checkbox />}
@@ -649,90 +621,6 @@
                     checked={participantCopy.local_stream}
                     onChange={() => {
                       handleChange("local_stream", !participantCopy.local_stream);
-=======
-                <FormControlLabel
-                  control={<Checkbox />}
-                  label="Local Stream"
-                  checked={participantCopy.local_stream}
-                  onChange={() => {
-                    handleChange("local_stream", !participantCopy.local_stream);
-                  }}
-                />
-              </Box>
-            </Box>
-            {/* Displays the list of filters available in the backend in a dropdown */}
-            <Box sx={{ display: "flex", justifyContent: "flex-start" }}>
-              <FormControl sx={{ m: 1, minWidth: 180 }} size="small">
-                <InputLabel id="filters-select">Filters</InputLabel>
-                {
-                  <Select
-                    value={selectedFilter.name}
-                    id="filters-select"
-                    label="Filters"
-                    displayEmpty={true}
-                    renderValue={(selected) => {
-                      if (selected === "Placeholder") {
-                        return <em>Select a Filter</em>;
-                      }
-                      return selected;
-                    }}
-                  >
-                    <ListSubheader sx={{ fontWeight: "bold", color: "black" }}>
-                      Individual Filters
-                    </ListSubheader>
-                    {/* Uncomment the below block to use new filters. */}
-                    {individualFilters.map((individualFilter: Filter) => {
-                      return (
-                        <MenuItem
-                          key={individualFilter.id}
-                          value={individualFilter.name}
-                          onClick={() =>
-                            handleFilterSelect(individualFilter, individualFilter.groupFilter)
-                          }
-                        >
-                          {individualFilter.name}
-                        </MenuItem>
-                      );
-                    })}
-                    <ListSubheader sx={{ fontWeight: "bold", color: "black" }}>
-                      Group Filters
-                    </ListSubheader>
-                    {groupFilters.map((groupFilter: Filter) => {
-                      return (
-                        <MenuItem
-                          key={groupFilter.id}
-                          value={groupFilter.name}
-                          onClick={() => handleFilterSelect(groupFilter, groupFilter.groupFilter)}
-                        >
-                          {groupFilter.name}
-                        </MenuItem>
-                      );
-                    })}
-                  </Select>
-                }
-              </FormControl>
-              <Typography variant="caption" sx={{ mt: 4 }}>
-                (NOTE: You can select each filter multiple times)
-              </Typography>
-            </Box>
-
-            {/* Displays applied chat filters */}
-            {chatFilters && (
-              <Box sx={{ display: "flex", justifyContent: "flex-start" }}>
-                <FormControl sx={{ m: 1, minWidth: 180 }} size="small">
-                  <InputLabel id="filters-select">Chat Filters (BETA)</InputLabel>
-
-                  <Select
-                    value={selectedChatFilter.name}
-                    id="filters-select"
-                    label="Chat Filters (BETA)"
-                    displayEmpty={true}
-                    renderValue={(selected) => {
-                      if (selected === "Placeholder") {
-                        return <em>Select a Chat Filter</em>;
-                      }
-                      return selected;
->>>>>>> da746bc9
                     }}
                   />
                   <Tooltip
@@ -747,7 +635,6 @@
                   </Tooltip>
                 </Box>
               </Box>
-<<<<<<< HEAD
               {/* Displays the list of filters available in the backend in a dropdown */}
               <FilterGroupDropdown
                 selectedFilter={selectedFilter}
@@ -755,7 +642,6 @@
                 handleFilterSelect={handleFilterSelect}
                 handleSelectChatFilter={handleSelectChatFilter}
               />
-
               <Box>
                 {/* Displays applied audio filters */}
                 <FilterList
@@ -824,501 +710,6 @@
                     />
                   )}
                 </Grid>
-=======
-            )}
-
-            {/* Displays applied audio filters */}
-            <Box>
-              <Typography variant="overline" display="block">
-                Audio Filters
-              </Typography>
-              {participantCopy.audio_filters.map(
-                (audioFilter: Filter, audioFilterIndex: number) => {
-                  return (
-                    <Box
-                      key={audioFilterIndex}
-                      sx={{ display: "flex", justifyContent: "flex-start" }}
-                    >
-                      <Box sx={{ minWidth: 140 }}>
-                        <Chip
-                          key={audioFilterIndex}
-                          label={audioFilter.name}
-                          variant="outlined"
-                          size="medium"
-                          color="secondary"
-                          onDelete={() => {
-                            handleDeleteAudioFilter(
-                              audioFilter,
-                              audioFilterIndex,
-                              audioFilter.groupFilter
-                            );
-                          }}
-                        />
-                      </Box>
-
-                      {/* If the config attribute is an array, renders a dropdown. If it is a number, renders an input for number */}
-                      <Box
-                        sx={{
-                          display: "flex",
-                          justifyContent: "flex-start",
-                          flexWrap: "wrap"
-                        }}
-                      >
-                        {Object.keys(audioFilter.config).map((configType, configIndex) => {
-                          if (Array.isArray(audioFilter["config"][configType]["defaultValue"])) {
-                            return (
-                              <FormControl
-                                key={configIndex}
-                                sx={{ m: 1, width: "10vw", minWidth: 130 }}
-                                size="small"
-                              >
-                                <InputLabel htmlFor="grouped-select">
-                                  {configType.charAt(0).toUpperCase() + configType.slice(1)}
-                                </InputLabel>
-                                <Select
-                                  key={configIndex}
-                                  value={
-                                    (audioFilter["config"][configType] as FilterConfigArray)[
-                                      "requiresOtherFilter"
-                                    ]
-                                      ? (
-                                          audioFilter["config"][configType][
-                                            "defaultValue"
-                                          ] as string[]
-                                        )[0]
-                                      : audioFilter["config"][configType]["value"]
-                                  }
-                                  id="grouped-select"
-                                  onChange={(e) => {
-                                    handleFilterChange(
-                                      audioFilterIndex,
-                                      configType,
-                                      e.target.value,
-                                      "audio_filters"
-                                    );
-                                  }}
-                                >
-                                  {(
-                                    audioFilter["config"][configType]["defaultValue"] as string[]
-                                  ).map((value: string) => {
-                                    return (
-                                      <MenuItem key={value} value={value}>
-                                        {value}
-                                      </MenuItem>
-                                    );
-                                  })}
-                                </Select>
-                              </FormControl>
-                            );
-                          } else if (
-                            typeof audioFilter["config"][configType]["defaultValue"] == "number"
-                          ) {
-                            return (
-                              <TextField
-                                key={configIndex}
-                                label={configType.charAt(0).toUpperCase() + configType.slice(1)}
-                                defaultValue={audioFilter["config"][configType]["value"]}
-                                InputProps={{
-                                  inputProps: {
-                                    min: (audioFilter["config"][configType] as FilterConfigNumber)[
-                                      "min"
-                                    ],
-                                    max: (audioFilter["config"][configType] as FilterConfigNumber)[
-                                      "max"
-                                    ],
-                                    step: (audioFilter["config"][configType] as FilterConfigNumber)[
-                                      "step"
-                                    ]
-                                  }
-                                }}
-                                type="number"
-                                size="small"
-                                sx={{ m: 1, width: "10vw", minWidth: 130 }}
-                                onChange={(e) => {
-                                  handleFilterChange(
-                                    audioFilterIndex,
-                                    configType,
-                                    parseInt(e.target.value),
-                                    "audio_filters"
-                                  );
-                                }}
-                              />
-                            );
-                          }
-                        })}
-                      </Box>
-                    </Box>
-                  );
-                }
-              )}
-
-              {/* Displays applied video filters */}
-              <Typography variant="overline" display="block">
-                Video Filters
-              </Typography>
-              {participantCopy.video_filters.map(
-                (videoFilter: Filter, videoFilterIndex: number) => {
-                  return (
-                    <Box
-                      key={videoFilterIndex}
-                      sx={{ display: "flex", justifyContent: "flex-start" }}
-                    >
-                      <Box sx={{ minWidth: 140 }}>
-                        <Chip
-                          key={videoFilterIndex}
-                          label={videoFilter.name}
-                          variant="outlined"
-                          size="medium"
-                          color="secondary"
-                          onDelete={() => {
-                            handleDeleteVideoFilter(
-                              videoFilter,
-                              videoFilterIndex,
-                              videoFilter.groupFilter
-                            );
-                          }}
-                        />
-                      </Box>
-
-                      {/* If the config attribute is an array, renders a dropdown. Incase of a number, renders an input for number */}
-                      <Box
-                        sx={{
-                          display: "flex",
-                          justifyContent: "flex-start",
-                          flexWrap: "wrap"
-                        }}
-                      >
-                        {Object.keys(videoFilter.config).map((configType, configIndex) => {
-                          if (Array.isArray(videoFilter["config"][configType]["defaultValue"])) {
-                            return (
-                              <FormControl
-                                key={configIndex}
-                                sx={{ m: 1, width: "10vw", minWidth: 130 }}
-                                size="small"
-                              >
-                                <InputLabel htmlFor="grouped-select">
-                                  {configType.charAt(0).toUpperCase() + configType.slice(1)}
-                                </InputLabel>
-                                <Select
-                                  key={configIndex}
-                                  value={
-                                    (videoFilter["config"][configType] as FilterConfigArray)[
-                                      "requiresOtherFilter"
-                                    ]
-                                      ? (
-                                          videoFilter["config"][configType][
-                                            "defaultValue"
-                                          ] as string[]
-                                        )[0]
-                                      : videoFilter["config"][configType]["value"]
-                                  }
-                                  id="grouped-select"
-                                  onChange={(e) => {
-                                    handleFilterChange(
-                                      videoFilterIndex,
-                                      configType,
-                                      e.target.value,
-                                      "video_filters"
-                                    );
-                                  }}
-                                >
-                                  {(
-                                    videoFilter["config"][configType]["defaultValue"] as string[]
-                                  ).map((value: string) => {
-                                    return (
-                                      <MenuItem key={value} value={value}>
-                                        {value}
-                                      </MenuItem>
-                                    );
-                                  })}
-                                </Select>
-                              </FormControl>
-                            );
-                          } else if (
-                            typeof videoFilter["config"][configType]["defaultValue"] == "number"
-                          ) {
-                            return (
-                              <TextField
-                                key={configIndex}
-                                label={configType.charAt(0).toUpperCase() + configType.slice(1)}
-                                defaultValue={videoFilter["config"][configType]["value"]}
-                                InputProps={{
-                                  inputProps: {
-                                    min: (videoFilter["config"][configType] as FilterConfigNumber)[
-                                      "min"
-                                    ],
-                                    max: (videoFilter["config"][configType] as FilterConfigNumber)[
-                                      "max"
-                                    ],
-                                    step: (videoFilter["config"][configType] as FilterConfigNumber)[
-                                      "step"
-                                    ]
-                                  }
-                                }}
-                                type="number"
-                                size="small"
-                                sx={{ m: 1, width: "10vw", minWidth: 130 }}
-                                onChange={(e) => {
-                                  handleFilterChange(
-                                    videoFilterIndex,
-                                    configType,
-                                    parseInt(e.target.value),
-                                    "video_filters"
-                                  );
-                                }}
-                              />
-                            );
-                          }
-                        })}
-                      </Box>
-                    </Box>
-                  );
-                }
-              )}
-
-              {/* Displays applied group filters */}
-              <Typography variant="overline" display="block">
-                Group Filters
-              </Typography>
-              {participantCopy.audio_group_filters.map(
-                (audioFilter: Filter, audioFilterIndex: number) => {
-                  return (
-                    <Box
-                      key={audioFilterIndex}
-                      sx={{ display: "flex", justifyContent: "flex-start" }}
-                    >
-                      <Box sx={{ minWidth: 140 }}>
-                        <Chip
-                          key={audioFilterIndex}
-                          label={audioFilter.name}
-                          variant="outlined"
-                          size="medium"
-                          color="secondary"
-                          onDelete={() => {
-                            handleDeleteAudioFilter(
-                              audioFilter,
-                              audioFilterIndex,
-                              audioFilter.groupFilter
-                            );
-                          }}
-                        />
-                      </Box>
-
-                      {/* If the config attribute is an array, renders a dropdown. If it is a number, renders an input for number */}
-                      <Box
-                        sx={{
-                          display: "flex",
-                          justifyContent: "flex-start",
-                          flexWrap: "wrap"
-                        }}
-                      >
-                        {Object.keys(audioFilter.config).map((configType, configIndex) => {
-                          if (Array.isArray(audioFilter["config"][configType]["defaultValue"])) {
-                            return (
-                              <FormControl
-                                key={configIndex}
-                                sx={{ m: 1, width: "10vw", minWidth: 130 }}
-                                size="small"
-                              >
-                                <InputLabel htmlFor="grouped-select">
-                                  {configType.charAt(0).toUpperCase() + configType.slice(1)}
-                                </InputLabel>
-                                <Select
-                                  key={configIndex}
-                                  value={
-                                    (audioFilter["config"][configType] as FilterConfigArray)[
-                                      "requiresOtherFilter"
-                                    ]
-                                      ? (
-                                          audioFilter["config"][configType][
-                                            "defaultValue"
-                                          ] as string[]
-                                        )[0]
-                                      : audioFilter["config"][configType]["value"]
-                                  }
-                                  id="grouped-select"
-                                  onChange={(e) => {
-                                    handleFilterChange(
-                                      audioFilterIndex,
-                                      configType,
-                                      e.target.value,
-                                      "audio_filters"
-                                    );
-                                  }}
-                                >
-                                  {(
-                                    audioFilter["config"][configType]["defaultValue"] as string[]
-                                  ).map((value: string) => {
-                                    return (
-                                      <MenuItem key={value} value={value}>
-                                        {value}
-                                      </MenuItem>
-                                    );
-                                  })}
-                                </Select>
-                              </FormControl>
-                            );
-                          } else if (
-                            typeof audioFilter["config"][configType]["defaultValue"] == "number"
-                          ) {
-                            return (
-                              <TextField
-                                key={configIndex}
-                                label={configType.charAt(0).toUpperCase() + configType.slice(1)}
-                                defaultValue={audioFilter["config"][configType]["value"]}
-                                InputProps={{
-                                  inputProps: {
-                                    min: (audioFilter["config"][configType] as FilterConfigNumber)[
-                                      "min"
-                                    ],
-                                    max: (audioFilter["config"][configType] as FilterConfigNumber)[
-                                      "max"
-                                    ],
-                                    step: (audioFilter["config"][configType] as FilterConfigNumber)[
-                                      "step"
-                                    ]
-                                  }
-                                }}
-                                type="number"
-                                size="small"
-                                sx={{ m: 1, width: "10vw", minWidth: 130 }}
-                                onChange={(e) => {
-                                  handleFilterChange(
-                                    audioFilterIndex,
-                                    configType,
-                                    parseInt(e.target.value),
-                                    "audio_filters"
-                                  );
-                                }}
-                              />
-                            );
-                          }
-                        })}
-                      </Box>
-                    </Box>
-                  );
-                }
-              )}
-              {participantCopy.video_group_filters.map(
-                (videoFilter: Filter, videoFilterIndex: number) => {
-                  console.log(videoFilter);
-                  return (
-                    <Box
-                      key={videoFilterIndex}
-                      sx={{ display: "flex", justifyContent: "flex-start" }}
-                    >
-                      <Box sx={{ minWidth: 140 }}>
-                        <Chip
-                          key={videoFilterIndex}
-                          label={videoFilter.name}
-                          variant="outlined"
-                          size="medium"
-                          color="secondary"
-                          onDelete={() => {
-                            handleDeleteVideoFilter(
-                              videoFilter,
-                              videoFilterIndex,
-                              videoFilter.groupFilter
-                            );
-                          }}
-                        />
-                      </Box>
-
-                      {/* If the config attribute is an array, renders a dropdown. Incase of a number, renders an input for number */}
-                      <Box
-                        sx={{
-                          display: "flex",
-                          justifyContent: "flex-start",
-                          flexWrap: "wrap"
-                        }}
-                      >
-                        {Object.keys(videoFilter.config).map((configType, configIndex) => {
-                          if (Array.isArray(videoFilter["config"][configType]["defaultValue"])) {
-                            return (
-                              <FormControl
-                                key={configIndex}
-                                sx={{ m: 1, width: "10vw", minWidth: 130 }}
-                                size="small"
-                              >
-                                <InputLabel htmlFor="grouped-select">
-                                  {configType.charAt(0).toUpperCase() + configType.slice(1)}
-                                </InputLabel>
-                                <Select
-                                  key={configIndex}
-                                  value={
-                                    (videoFilter["config"][configType] as FilterConfigArray)[
-                                      "requiresOtherFilter"
-                                    ]
-                                      ? (
-                                          videoFilter["config"][configType][
-                                            "defaultValue"
-                                          ] as string[]
-                                        )[0]
-                                      : videoFilter["config"][configType]["value"]
-                                  }
-                                  id="grouped-select"
-                                  onChange={(e) => {
-                                    handleFilterChange(
-                                      videoFilterIndex,
-                                      configType,
-                                      e.target.value,
-                                      "video_filters"
-                                    );
-                                  }}
-                                >
-                                  {(
-                                    videoFilter["config"][configType]["defaultValue"] as string[]
-                                  ).map((value: string) => {
-                                    return (
-                                      <MenuItem key={value} value={value}>
-                                        {value}
-                                      </MenuItem>
-                                    );
-                                  })}
-                                </Select>
-                              </FormControl>
-                            );
-                          } else if (
-                            typeof videoFilter["config"][configType]["defaultValue"] == "number"
-                          ) {
-                            return (
-                              <TextField
-                                key={configIndex}
-                                label={configType.charAt(0).toUpperCase() + configType.slice(1)}
-                                defaultValue={videoFilter["config"][configType]["value"]}
-                                InputProps={{
-                                  inputProps: {
-                                    min: (videoFilter["config"][configType] as FilterConfigNumber)[
-                                      "min"
-                                    ],
-                                    max: (videoFilter["config"][configType] as FilterConfigNumber)[
-                                      "max"
-                                    ],
-                                    step: (videoFilter["config"][configType] as FilterConfigNumber)[
-                                      "step"
-                                    ]
-                                  }
-                                }}
-                                type="number"
-                                size="small"
-                                sx={{ m: 1, width: "10vw", minWidth: 130 }}
-                                onChange={(e) => {
-                                  handleFilterChange(
-                                    videoFilterIndex,
-                                    configType,
-                                    parseInt(e.target.value),
-                                    "video_filters"
-                                  );
-                                }}
-                              />
-                            );
-                          }
-                        })}
-                      </Box>
-                    </Box>
-                  );
-                }
->>>>>>> da746bc9
               )}
               {activeTab === ParticipantDataModalTab.AsymmetricFilters && (
                 <Grid container direction="column" justifyContent="center">
