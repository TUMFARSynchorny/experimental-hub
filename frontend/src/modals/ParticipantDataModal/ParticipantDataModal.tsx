--- conflicted
+++ resolved
@@ -185,11 +185,7 @@
       if (Array.isArray(filter["config"][key]["defaultValue"])) {
         if ((filter["config"][key] as FilterConfigArray)["requiresOtherFilter"]) {
           const otherFilter = structuredClone(
-<<<<<<< HEAD
-            testData.find(
-=======
             filtersData.find(
->>>>>>> f3db2221
               (filteredFilter) =>
                 filteredFilter.name === (filter.config[key]["defaultValue"] as string[])[0]
             )
