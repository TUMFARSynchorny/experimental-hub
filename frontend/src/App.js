import { useEffect, useRef, useState } from "react";
import { Route, Routes, useNavigate, useSearchParams } from "react-router-dom";
import "./App.css";
import CustomSnackbar from "./components/atoms/CustomSnackbar/CustomSnackbar";
import Connection from "./networking/Connection";
import ConnectionState from "./networking/ConnectionState";
import ConnectionLatencyTest from "./pages/ConnectionLatencyTest/ConnectionLatencyTest";
import ConnectionTest from "./pages/ConnectionTest/ConnectionTest";
import Lobby from "./pages/Lobby/Lobby";
import PostProcessing from "./pages/PostProcessing/PostProcessing";
import SessionForm from "./pages/SessionForm/SessionForm";
import SessionOverview from "./pages/SessionOverview/SessionOverview";
import WatchingRoom from "./pages/WatchingRoom/WatchingRoom";
import PageTemplate from "./components/templates/PageTemplate";
import HeaderActionArea from "./components/atoms/Button/HeaderActionArea";
import { useAppDispatch, useAppSelector } from "./redux/hooks";
import {
  changeExperimentState,
  createExperiment,
  joinExperiment,
  selectOngoingExperiment
} from "./redux/slices/ongoingExperimentSlice";
import { initializeFiltersData, saveSession } from "./redux/slices/openSessionSlice";
import {
  addMessageToCurrentSession,
  addNote,
  createSession,
  deleteSession,
  getSessionsList,
  selectSessions,
  setCurrentSession,
  setExperimentTimes,
  updateFiltersData,
  updateSession
} from "./redux/slices/sessionsListSlice";
import { initialSnackbar } from "./utils/constants";
import { ExperimentTimes, Tabs } from "./utils/enums";
import { getLocalStream, getSessionById } from "./utils/utils";
import { toggleSingleTab } from "./redux/slices/tabsSlice";
import { faComment } from "@fortawesome/free-solid-svg-icons/faComment";
import { faClipboardCheck, faUsers, faClipboardList } from "@fortawesome/free-solid-svg-icons";

function App() {
  const [localStream, setLocalStream] = useState(null);
  const [connection, setConnection] = useState(null);
  const [connectionState, setConnectionState] = useState(null);
  const [connectedParticipants, setConnectedParticipants] = useState([]);
  let [searchParams, setSearchParams] = useSearchParams();
  const sessionsList = useAppSelector(selectSessions);
  const ongoingExperiment = useAppSelector(selectOngoingExperiment);
  const sessionsListRef = useRef();
  sessionsListRef.current = sessionsList;
  const ongoingExperimentRef = useRef();
  ongoingExperimentRef.current = ongoingExperiment;
  const [snackbar, setSnackbar] = useState(initialSnackbar);
  const navigate = useNavigate();
  const dispatch = useAppDispatch();
  const connectedPeersChangeHandler = async (peers) => {
    console.groupCollapsed("%cConnection peer streams change Handler", "color:blue");
    console.groupEnd();
    setConnectedParticipants(peers);
  };

  const streamChangeHandler = async () => {
    console.log("%cRemote Stream Change Handler", "color:blue");
  };

  /** Handle `connectionStateChange` event of {@link Connection} */
  const stateChangeHandler = async (state) => {
    console.log(`%cConnection state change Handler: ${ConnectionState[state]}`, "color:blue");

    setConnectionState(state);
  };

  // Register Connection event handlers
  useEffect(() => {
    if (!connection) {
      return;
    }

    connection.on("remoteStreamChange", streamChangeHandler);
    connection.on("connectionStateChange", stateChangeHandler);
    connection.on("connectedPeersChange", connectedPeersChangeHandler);

    connection.api.on("SESSION_LIST", handleSessionList);
    connection.api.on("SESSION", handleSession);
    connection.api.on("DELETED_SESSION", handleDeletedSession);
    connection.api.on("SAVED_SESSION", handleSavedSession);
    connection.api.on("SESSION_CHANGE", handleSessionChange);
    connection.api.on("SUCCESS", handleSuccess);
    connection.api.on("ERROR", handleError);
    connection.api.on("EXPERIMENT_CREATED", handleExperimentCreated);
    connection.api.on("EXPERIMENT_STARTED", handleExperimentStarted);
    connection.api.on("EXPERIMENT_ENDED", handleExperimentEnded);
    connection.api.on("CHAT", handleChatMessages);
    connection.api.on("PING", handlePing);
<<<<<<< HEAD
=======
    connection.api.on("FILTERS_CONFIG", handleFiltersConfig);
>>>>>>> f3db2221
    connection.api.on("FILTERS_DATA", handleFiltersData);
    return () => {
      connection.off("remoteStreamChange", streamChangeHandler);
      connection.off("connectionStateChange", stateChangeHandler);
      connection.off("connectedPeersChange", connectedPeersChangeHandler);

      connection.api.off("SESSION_LIST", handleSessionList);
      connection.api.off("SESSION", handleSession);
      connection.api.off("DELETED_SESSION", handleDeletedSession);
      connection.api.off("SAVED_SESSION", handleSavedSession);
      connection.api.off("SESSION_CHANGE", handleSessionChange);
      connection.api.off("SUCCESS", handleSuccess);
      connection.api.off("ERROR", handleError);
      connection.api.off("EXPERIMENT_CREATED", handleExperimentCreated);
      connection.api.off("EXPERIMENT_STARTED", handleExperimentStarted);
      connection.api.off("EXPERIMENT_ENDED", handleExperimentEnded);
      connection.api.off("CHAT", handleChatMessages);
      connection.api.off("PING", handlePing);
<<<<<<< HEAD
=======
      connection.api.off("FILTERS_CONFIG", handleFiltersConfig);
>>>>>>> f3db2221
      connection.api.off("FILTERS_DATA", handleFiltersData);
    };
  }, [connection]);

  useEffect(() => {
    const closeConnection = () => {
      connection?.stop();
    };

    const sessionIdParam = searchParams.get("sessionId");
    const participantIdParam = searchParams.get("participantId");
    const experimenterPasswordParam = searchParams.get("experimenterPassword");

    const sessionId = sessionIdParam ? sessionIdParam : "";
    const participantId = participantIdParam ? participantIdParam : "";
    let experimenterPassword = experimenterPasswordParam ?? "";
    const userType = sessionId && participantId ? "participant" : "experimenter";

    const pathname = window.location.pathname.toLowerCase();
    const isConnectionTestPage =
      pathname === "/connectiontest" || pathname === "/connectionlatencytest";

    // TODO: get experimenter password before creating Connection, e.g. from "login" page
    // The following solution using `prompt` is only a placeholder.
    if (!isConnectionTestPage && userType === "experimenter" && !experimenterPassword) {
      //experimenterPassword = prompt("Please insert experimenter password");
      experimenterPassword = "no-password-given";
    }

    const asyncStreamHelper = async (connection) => {
      const stream = await getLocalStream();
      if (stream) {
        setLocalStream(stream);
        // Start connection if current page is not connection test page
        if (!isConnectionTestPage) {
          connection.start(stream);
        }
      }
    };

    const newConnection = new Connection(
      userType,
      sessionId,
      participantId,
      experimenterPassword || "no-password-given", // "no-password-given" is a placeholder when experimenterPassword is an empty string
      true
    );

    setConnection(newConnection);
    if (userType === "participant" && pathname !== "/connectionlatencytest") {
      asyncStreamHelper(newConnection);
      return;
    }

    // Start connection if current page is not connection test page
    if (!isConnectionTestPage) {
      newConnection.start();
    }

    window.addEventListener("beforeunload", closeConnection);

    return () => {
      window.removeEventListener("beforeunload", closeConnection);
      closeConnection();
    };
  }, []);

  useEffect(() => {
    if (!connection || connectionState !== ConnectionState.CONNECTED) {
      return;
    }

    connection.sendMessage("GET_SESSION_LIST", {});
  }, [connection, connectionState]);

  const handleSessionList = (data) => {
    dispatch(getSessionsList(data));
  };

  const handleSession = (data) => {
    dispatch(setCurrentSession(data));
  };

  const handleChatMessages = (data) => {
    // this is logged on participant's view
    dispatch(
      addMessageToCurrentSession({
        message: data,
        sessionId: data.session,
        author: data.author,
        target: data.target
      })
    );
    if (data.author === "experimenter" && data.target === "participants") {
      setSnackbar({
        open: true,
        text: data.message,
        severity: "info",
        autoHideDuration: 10000,
        anchorOrigin: { vertical: "top", horizontal: "center" }
      });
    }
  };

  const handleDeletedSession = (data) => {
    setSnackbar({
      open: true,
      text: `Successfully deleted session with ID ${data}`,
      severity: "success"
    });
    dispatch(deleteSession(data));
  };

  const handleSavedSession = (data) => {
    // Redirects to session overview page on saving a session
    navigate("/");
    if (!getSessionById(data.id, sessionsListRef.current)) {
      setSnackbar({
        open: true,
        text: `Successfully created session ${data.title}`,
        severity: "success"
      });
      dispatch(createSession(data));
    } else {
      setSnackbar({
        open: true,
        text: `Successfully updated session ${data.title}`,
        severity: "success"
      });
      dispatch(updateSession(data));
    }

    dispatch(saveSession(data));
  };

  const handleSuccess = (data) => {
    setSnackbar({
      open: true,
      text: `SUCCESS: ${data.description}`,
      severity: "success"
    });
  };

  const handleError = (data) => {
    setSnackbar({ open: true, text: `${data.description}`, severity: "error" });
  };

  const handleSessionChange = (data) => {
    if (!getSessionById(data.id, sessionsListRef.current)) {
      dispatch(createSession(data));
    } else {
      dispatch(updateSession(data));
    }
  };

  const handleExperimentCreated = (data) => {
    dispatch(
      setExperimentTimes({
        action: ExperimentTimes.CREATION_TIME,
        value: data.creation_time,
        sessionId: data.session_id
      })
    );
  };

  const handleExperimentStarted = (data) => {
    dispatch(
      setExperimentTimes({
        action: ExperimentTimes.START_TIME,
        value: data.start_time,
        sessionId: ongoingExperimentRef.current.sessionId
      })
    );
  };

  const handleExperimentEnded = (data) => {
    dispatch(
      setExperimentTimes({
        action: ExperimentTimes.END_TIME,
        value: data.end_time,
        sessionId: ongoingExperimentRef.current.sessionId
      })
    );

    dispatch(
      setExperimentTimes({
        action: ExperimentTimes.START_TIME,
        value: data.start_time,
        sessionId: ongoingExperimentRef.current.sessionId
      })
    );
  };

  const handlePing = (data) => {
    const timestamp = window.performance.now();

    connection.sendMessage("PONG", {
      handled_time: timestamp,
      ping_data: data
    });
  };

<<<<<<< HEAD
=======
  const handleFiltersConfig = (data) => {
    dispatch(initializeFiltersData(data));
  };

>>>>>>> f3db2221
  const handleFiltersData = (data) => {
    dispatch(updateFiltersData(data));
  };

  /**
   * Get a specific session information
   * Used in participant's view
   * @param sessionId
   */
  const onGetSession = (sessionId) => {
    connection.sendMessage("GET_SESSION", { session_id: sessionId });
  };

  const onCreateExperiment = (sessionId) => {
    connection.sendMessage("CREATE_EXPERIMENT", { session_id: sessionId });
    dispatch(createExperiment(sessionId)); // Initialize ongoingExperiment redux slice
  };

  const onGetFiltersData = (data) => {
    connection.sendMessage("GET_FILTERS_DATA", data);
  };

  const onGetFiltersDataSendToParticipant = (data) => {
    connection.sendMessage("GET_FILTERS_DATA_SEND_TO_PARTICIPANT", data);
  };

  const onDeleteSession = (sessionId) => {
    connection.sendMessage("DELETE_SESSION", {
      session_id: sessionId
    });
  };

  const onSendSessionToBackend = (session) => {
    connection.sendMessage("SAVE_SESSION", session);
  };

  const onKickBanParticipant = (participant, action) => {
    if (action === "Kick") {
      connection.sendMessage("KICK_PARTICIPANT", participant);
    } else {
      connection.sendMessage("BAN_PARTICIPANT", participant);
    }
  };

  const onJoinExperiment = (session) => {
    const sessionId = session.id;
    connection.sendMessage("JOIN_EXPERIMENT", { session_id: sessionId });
    dispatch(joinExperiment(sessionId));
    dispatch(setCurrentSession(session));
  };

  const onAddNote = (note, sessionId) => {
    connection.sendMessage("ADD_NOTE", note);
    dispatch(addNote({ note: note, id: sessionId }));
  };

  const onChat = (messageObj) => {
    // do not send a message if it's empty
    if (messageObj.message && messageObj.message !== "") {
      connection.sendMessage("CHAT", messageObj);
    }
  };

  const onLeaveExperiment = () => {
    connection.sendMessage("LEAVE_EXPERIMENT", {});
  };

  const onMuteParticipant = (muteRequest) => {
    connection.sendMessage("MUTE", muteRequest);
  };

  const onStartExperiment = () => {
    connection.sendMessage("START_EXPERIMENT", {});
    dispatch(changeExperimentState("ONGOING"));
  };

  const onEndExperiment = () => {
    connection.sendMessage("STOP_EXPERIMENT", {});
  };

  const toggleModal = (modal) => {
    dispatch(toggleSingleTab(modal));
  };

  const onGetFiltersConfig = () => {
    connection.sendMessage("GET_FILTERS_CONFIG", {});
  };

  return (
    <div className="App">
      {sessionsList ? (
        <Routes>
          <Route
            exact
            path="/"
            element={
              <PageTemplate
                title={"Synchrony Experimental Hub"}
                customComponent={
                  <SessionOverview
                    onDeleteSession={onDeleteSession}
                    onCreateExperiment={onCreateExperiment}
                    onJoinExperiment={onJoinExperiment}
                  />
                }
                buttonListComponent={
                  <HeaderActionArea
                    buttons={[
                      {
                        onClick: () => navigate("/postProcessingRoom"),
                        label: "Post-Processing Room"
                      }
                    ]}
                  />
                }
              />
            }
          />
          <Route
            exact
            path="/postProcessingRoom"
            element={
              <PageTemplate
                title={"Post-Processing Room"}
                customComponent={<PostProcessing />}
                buttonListComponent={
                  <HeaderActionArea
                    buttons={[
                      {
                        onClick: () => navigate("/"),
                        label: "Back to Session Overview"
                      }
                    ]}
                  />
                }
              />
            }
          />
          <Route
            exact
            path="/lobby"
            element={
              connection ? (
                <PageTemplate
                  title={"Lobby"}
                  buttonListComponent={
                    <HeaderActionArea
                      buttons={[
                        {
                          onClick: () => toggleModal(Tabs.CHAT),
                          icon: faComment
                        },
                        {
                          onClick: () => toggleModal(Tabs.INSTRUCTIONS),
                          icon: faClipboardCheck
                        }
                      ]}
                    />
                  }
                  customComponent={
                    <Lobby
                      connectedParticipants={connectedParticipants}
                      localStream={localStream}
                      connection={connection}
                      onGetSession={onGetSession}
                      onChat={onChat}
                    />
                  }
                />
              ) : (
                "Loading..."
              )
            }
          />
          <Route
            exact
            path="/template"
            element={
              <PageTemplate
                title={"Experimental Hub Template"}
                buttonListComponent={
                  <HeaderActionArea
                    buttons={[
                      {
                        onClick: () => toggleModal(Tabs.CHAT),
                        icon: faComment
                      },
                      {
                        onClick: () => toggleModal(Tabs.INSTRUCTIONS),
                        icon: faClipboardCheck
                      },
                      {
                        onClick: () => toggleModal(Tabs.PARTICIPANTS),
                        icon: faUsers
                      },
                      {
                        onClick: () => toggleModal(Tabs.FILTER_INFORMATION),
                        icon: faClipboardList
                      }
                    ]}
                  />
                }
                customComponent={
                  <WatchingRoom
                    connectedParticipants={connectedParticipants}
                    onKickBanParticipant={onKickBanParticipant}
                    onAddNote={onAddNote}
                    onChat={onChat}
                    onGetSession={onGetSession}
                    onLeaveExperiment={onLeaveExperiment}
                    onMuteParticipant={onMuteParticipant}
                    onStartExperiment={onStartExperiment}
                    onEndExperiment={onEndExperiment}
                    onGetFiltersData={onGetFiltersData}
                  />
                }
              />
            }
          />
          <Route
            exact
            path="/watchingRoom"
            element={
              <PageTemplate
                title={"Watching Room"}
                buttonListComponent={
                  <HeaderActionArea
                    buttons={[
                      {
                        onClick: () => toggleModal(Tabs.CHAT),
                        icon: faComment
                      },
                      {
                        onClick: () => toggleModal(Tabs.INSTRUCTIONS),
                        icon: faClipboardCheck
                      },
                      {
                        onClick: () => toggleModal(Tabs.PARTICIPANTS),
                        icon: faUsers
                      },
                      {
                        onClick: () => toggleModal(Tabs.FILTER_INFORMATION),
                        icon: faClipboardList
                      }
                    ]}
                  />
                }
                customComponent={
                  <WatchingRoom
                    connectedParticipants={connectedParticipants}
                    onKickBanParticipant={onKickBanParticipant}
                    onAddNote={onAddNote}
                    onChat={onChat}
                    onGetSession={onGetSession}
                    onLeaveExperiment={onLeaveExperiment}
                    onMuteParticipant={onMuteParticipant}
                    onStartExperiment={onStartExperiment}
                    onEndExperiment={onEndExperiment}
                    onGetFiltersData={onGetFiltersData}
                  />
                }
                centerContentOnYAxis={true}
              />
            }
          />
          <Route
            exact
            path="/sessionForm"
            element={
              <PageTemplate
                title={"Session Form"}
                customComponent={
                  <SessionForm
                    onSendSessionToBackend={onSendSessionToBackend}
                    onGetFiltersConfig={onGetFiltersConfig}
                  />
                }
                centerContentOnYAxis={true}
              />
            }
          />
          <Route
            exact
            path="/connectionTest"
            element={
              connection ? (
                <ConnectionTest
                  localStream={localStream}
                  setLocalStream={setLocalStream}
                  connection={connection}
                  setConnection={setConnection}
                />
              ) : (
                "loading"
              )
            }
          />
          <Route
            exact
            path="/connectionLatencyTest"
            element={
              connection ? (
                <ConnectionLatencyTest
                  localStream={localStream}
                  setLocalStream={setLocalStream}
                  connection={connection}
                />
              ) : (
                "loading"
              )
            }
          />
        </Routes>
      ) : (
        <h1>Loading...</h1>
      )}
      <CustomSnackbar
        open={snackbar.open}
        text={snackbar.text}
        severity={snackbar.severity}
        handleClose={() => setSnackbar(initialSnackbar)}
        autoHideDuration={snackbar.autoHideDuration}
        anchorOrigin={snackbar.anchorOrigin}
      />
    </div>
  );
}

export default App;<|MERGE_RESOLUTION|>--- conflicted
+++ resolved
@@ -94,10 +94,7 @@
     connection.api.on("EXPERIMENT_ENDED", handleExperimentEnded);
     connection.api.on("CHAT", handleChatMessages);
     connection.api.on("PING", handlePing);
-<<<<<<< HEAD
-=======
     connection.api.on("FILTERS_CONFIG", handleFiltersConfig);
->>>>>>> f3db2221
     connection.api.on("FILTERS_DATA", handleFiltersData);
     return () => {
       connection.off("remoteStreamChange", streamChangeHandler);
@@ -116,10 +113,7 @@
       connection.api.off("EXPERIMENT_ENDED", handleExperimentEnded);
       connection.api.off("CHAT", handleChatMessages);
       connection.api.off("PING", handlePing);
-<<<<<<< HEAD
-=======
       connection.api.off("FILTERS_CONFIG", handleFiltersConfig);
->>>>>>> f3db2221
       connection.api.off("FILTERS_DATA", handleFiltersData);
     };
   }, [connection]);
@@ -322,13 +316,10 @@
     });
   };
 
-<<<<<<< HEAD
-=======
   const handleFiltersConfig = (data) => {
     dispatch(initializeFiltersData(data));
   };
 
->>>>>>> f3db2221
   const handleFiltersData = (data) => {
     dispatch(updateFiltersData(data));
   };
