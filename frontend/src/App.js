import { useEffect, useRef, useState } from "react";
import { Route, Routes, useNavigate, useSearchParams } from "react-router-dom";
import "./App.css";
import CustomSnackbar from "./components/atoms/CustomSnackbar/CustomSnackbar";
import Connection from "./networking/Connection";
import ConnectionState from "./networking/ConnectionState";
import ConnectionLatencyTest from "./pages/ConnectionLatencyTest/ConnectionLatencyTest";
import ConnectionTest from "./pages/ConnectionTest/ConnectionTest";
import Lobby from "./pages/Lobby/Lobby";
import MeetingRoom from "./pages/MeetingRoom/MeetingRoom";
import PostProcessing from "./pages/PostProcessing/PostProcessing";
import SessionForm from "./pages/SessionForm/SessionForm";
import SessionOverview from "./pages/SessionOverview/SessionOverview";
import ExperimentOverview from "./pages/ExperimentOverview/ExperimentOverview";
import Consent from "./pages/Consent/Consent";
import End from "./pages/End/End";
import PageTemplate from "./components/templates/PageTemplate";
import HeaderActionArea from "./components/atoms/Button/HeaderActionArea";
import { useAppDispatch, useAppSelector } from "./redux/hooks";
import {
  changeExperimentState,
  createExperiment,
  joinExperiment,
  selectOngoingExperiment
} from "./redux/slices/ongoingExperimentSlice";
import { initializeFiltersData, saveSession } from "./redux/slices/openSessionSlice";
import {
  addMessageToCurrentSession,
  addNote,
  createSession,
  deleteSession,
  getSessionsList,
  selectSessions,
  setCurrentSession,
  setExperimentTimes,
  updateFiltersData,
  updateSession
} from "./redux/slices/sessionsListSlice";
import { initialSnackbar } from "./utils/constants";
import { ExperimentTimes, Tabs } from "./utils/enums";
import { getLocalStream, getSessionById } from "./utils/utils";
import { toggleSingleTab } from "./redux/slices/tabsSlice";
import { faComment } from "@fortawesome/free-solid-svg-icons/faComment";
import { faClipboardCheck, faUsers, faClipboardList } from "@fortawesome/free-solid-svg-icons";

function App() {
  const [localStream, setLocalStream] = useState(null);
  const [connection, setConnection] = useState(null);
  const [connectionState, setConnectionState] = useState(null);
  const [connectedParticipants, setConnectedParticipants] = useState([]);
  const [recordings, setRecordings] = useState([]);
  const [status, setPostProcessingStatus] = useState(null);
  const [errorPostProc, setPostProcessingError] = useState(null);
  const [successPostProc, setPostProcessingSuccess] = useState(null);
  let [searchParams, setSearchParams] = useSearchParams();
  const sessionIdParam = searchParams.get("sessionId");
  const participantIdParam = searchParams.get("participantId");
  const experimenterPasswordParam = searchParams.get("experimenterPassword");
  const sessionsList = useAppSelector(selectSessions);
  const ongoingExperiment = useAppSelector(selectOngoingExperiment);
  const sessionsListRef = useRef();
  sessionsListRef.current = sessionsList;
  const ongoingExperimentRef = useRef();
  ongoingExperimentRef.current = ongoingExperiment;
  const [snackbar, setSnackbar] = useState(initialSnackbar);
  const navigate = useNavigate();
  const dispatch = useAppDispatch();
  const connectedPeersChangeHandler = async (peers) => {
    console.groupCollapsed("%cConnection peer streams change Handler", "color:blue");
    console.groupEnd();
    setConnectedParticipants(peers);
  };

  const streamChangeHandler = async () => {
    console.log("%cRemote Stream Change Handler", "color:blue");
  };

  /** Handle `connectionStateChange` event of {@link Connection} */
  const stateChangeHandler = async (state) => {
    console.log(`%cConnection state change Handler: ${ConnectionState[state]}`, "color:blue");

    setConnectionState(state);
  };

  // Register Connection event handlers
  useEffect(() => {
    if (!connection) {
      return;
    }

    connection.on("remoteStreamChange", streamChangeHandler);
    connection.on("connectionStateChange", stateChangeHandler);
    connection.on("connectedPeersChange", connectedPeersChangeHandler);

    connection.api.on("SESSION_LIST", handleSessionList);
    connection.api.on("SESSION", handleSession);
    connection.api.on("DELETED_SESSION", handleDeletedSession);
    connection.api.on("SAVED_SESSION", handleSavedSession);
    connection.api.on("SESSION_CHANGE", handleSessionChange);
    connection.api.on("SUCCESS", handleSuccess);
    connection.api.on("ERROR", handleError);
    connection.api.on("EXPERIMENT_CREATED", handleExperimentCreated);
    connection.api.on("EXPERIMENT_STARTED", handleExperimentStarted);
    connection.api.on("EXPERIMENT_ENDED", handleExperimentEnded);
    connection.api.on("CHAT", handleChatMessages);
    connection.api.on("RECORDING_LIST", handleRecordingList);
    connection.api.on("CHECK_POST_PROCESSING", handleCheckPostProcessing);
    connection.api.on("PING", handlePing);
    connection.api.on("FILTERS_CONFIG", handleFiltersConfig);
    connection.api.on("FILTERS_DATA", handleFiltersData);
    return () => {
      connection.off("remoteStreamChange", streamChangeHandler);
      connection.off("connectionStateChange", stateChangeHandler);
      connection.off("connectedPeersChange", connectedPeersChangeHandler);

      connection.api.off("SESSION_LIST", handleSessionList);
      connection.api.off("SESSION", handleSession);
      connection.api.off("DELETED_SESSION", handleDeletedSession);
      connection.api.off("SAVED_SESSION", handleSavedSession);
      connection.api.off("SESSION_CHANGE", handleSessionChange);
      connection.api.off("SUCCESS", handleSuccess);
      connection.api.off("ERROR", handleError);
      connection.api.off("EXPERIMENT_CREATED", handleExperimentCreated);
      connection.api.off("EXPERIMENT_STARTED", handleExperimentStarted);
      connection.api.off("EXPERIMENT_ENDED", handleExperimentEnded);
      connection.api.off("CHAT", handleChatMessages);
      connection.api.off("RECORDING_LIST", handleRecordingList);
      connection.api.off("CHECK_POST_PROCESSING", handleCheckPostProcessing);
      connection.api.off("PING", handlePing);
      connection.api.off("FILTERS_CONFIG", handleFiltersConfig);
      connection.api.off("FILTERS_DATA", handleFiltersData);
    };
  }, [connection]);

  useEffect(() => {
    const closeConnection = () => {
      connection?.stop();
    };
    const sessionId = sessionIdParam ? sessionIdParam : "";
    const participantId = participantIdParam ? participantIdParam : "";
    let experimenterPassword = experimenterPasswordParam ?? "";
    const userType = sessionId && participantId ? "participant" : "experimenter";

    const pathname = window.location.pathname.toLowerCase();
    const isConnectionTestPage =
      pathname === "/connectiontest" || pathname === "/connectionlatencytest";
    const isConsentOrEndPage = pathname === "/consent" || pathname === "/end";

    // TODO: get experimenter password before creating Connection, e.g. from "login" page
    // The following solution using `prompt` is only a placeholder.
    if (!isConnectionTestPage && userType === "experimenter" && !experimenterPassword) {
      //experimenterPassword = prompt("Please insert experimenter password");
      experimenterPassword = "no-password-given";
    }

    const asyncStreamHelper = async (connection) => {
      const stream = await getLocalStream();
      if (stream) {
        setLocalStream(stream);
        // Start connection if current page is not connection test page
        if (!isConnectionTestPage) {
          connection.start(stream);
        }
      }
    };

    const newConnection = new Connection(
      userType,
      sessionId,
      participantId,
      experimenterPassword || "no-password-given", // "no-password-given" is a placeholder when experimenterPassword is an empty string
      true
    );

    !isConsentOrEndPage && setConnection(newConnection);
    if (
      userType === "participant" &&
      pathname !== "/connectionlatencytest" &&
      !isConsentOrEndPage
    ) {
      asyncStreamHelper(newConnection);
      return;
    }

    // Start connection if current page is not connection test page
    if (!isConnectionTestPage) {
      newConnection.start();
    }

    window.addEventListener("beforeunload", closeConnection);

    return () => {
      window.removeEventListener("beforeunload", closeConnection);
      closeConnection();
    };
  }, []);

  useEffect(() => {
    if (!connection || connectionState !== ConnectionState.CONNECTED) {
      return;
    }

    connection.sendMessage("GET_SESSION_LIST", {});
  }, [connection, connectionState]);

  const handleSessionList = (data) => {
    dispatch(getSessionsList(data));
  };

  const handleSession = (data) => {
    dispatch(setCurrentSession(data));
  };

  const handleChatMessages = (data) => {
    dispatch(
      addMessageToCurrentSession({
        message: data,
        author: data.author,
        target: data.target
      })
    );
    if (data.author === "experimenter" && data.target === "participants") {
      setSnackbar({
        open: true,
        text: data.message,
        severity: "info",
        autoHideDuration: 10000,
        anchorOrigin: { vertical: "top", horizontal: "center" }
      });
    }
    if (data.target === "experimenter") {
      connection.sendMessage("GET_SESSION", {
        session_id: ongoingExperimentRef.current.sessionId
      });
    }
  };

  const handleDeletedSession = (data) => {
    setSnackbar({
      open: true,
      text: `Successfully deleted session with ID ${data}`,
      severity: "success"
    });
    dispatch(deleteSession(data));
  };

  const handleSavedSession = (data) => {
    // Redirects to session overview page on saving a session
    navigate("/");
    if (!getSessionById(data.id, sessionsListRef.current)) {
      setSnackbar({
        open: true,
        text: `Successfully created session ${data.title}`,
        severity: "success"
      });
      dispatch(createSession(data));
    } else {
      setSnackbar({
        open: true,
        text: `Successfully updated session ${data.title}`,
        severity: "success"
      });
      dispatch(updateSession(data));
    }

    dispatch(saveSession(data));
  };

  const handleSuccess = (data) => {
    if (data.type == "POST_PROCESSING_VIDEO") {
      setPostProcessingSuccess(data.description);
      setPostProcessingError(null);
    } else {
      setSnackbar({
        open: true,
        text: `SUCCESS: ${data.description}`,
        severity: "success"
      });
    }
  };

  const handleError = (data) => {
    if (data.type == "POST_PROCESSING_FAILED") {
      setPostProcessingError(data.description);
      setPostProcessingSuccess(null);
    } else {
      setSnackbar({ open: true, text: `${data.description}`, severity: "error" });
    }
  };

  const handleSessionChange = (data) => {
    if (!getSessionById(data.id, sessionsListRef.current)) {
      dispatch(createSession(data));
    } else {
      dispatch(updateSession(data));
    }
  };

  const handleExperimentCreated = (data) => {
    dispatch(
      setExperimentTimes({
        action: ExperimentTimes.CREATION_TIME,
        value: data.creation_time,
        sessionId: data.session_id
      })
    );
  };

  const handleExperimentStarted = (data) => {
    if (window.location.pathname === "/lobby") {
      navigate({
        pathname: "/meetingRoom",
        search: `?participantId=${participantIdParam}&sessionId=${sessionIdParam}`
      });
    }
    dispatch(
      setExperimentTimes({
        action: ExperimentTimes.START_TIME,
        value: data.start_time,
        sessionId: ongoingExperimentRef.current.sessionId
      })
    );
  };

  const handleExperimentEnded = (data) => {
    if (window.location.pathname === "/meetingRoom") {
      navigate({
        pathname: "/end",
        search: `?participantId=${participantIdParam}&sessionId=${sessionIdParam}`
      });
    }
    dispatch(
      setExperimentTimes({
        action: ExperimentTimes.END_TIME,
        value: data.end_time,
        sessionId: ongoingExperimentRef.current.sessionId
      })
    );

    dispatch(
      setExperimentTimes({
        action: ExperimentTimes.START_TIME,
        value: data.start_time,
        sessionId: ongoingExperimentRef.current.sessionId
      })
    );
  };

  const handleRecordingList = (data) => {
    setRecordings(data);
  };

  const handleCheckPostProcessing = (data) => {
    setPostProcessingStatus(data);
  };

  const handlePing = (data) => {
    const timestamp = window.performance.now();

    connection.sendMessage("PONG", {
      handled_time: timestamp,
      ping_data: data
    });
  };

  const handleFiltersConfig = (data) => {
    dispatch(initializeFiltersData(data));
  };

  const handleFiltersData = (data) => {
    dispatch(updateFiltersData(data));
  };

  /**
   * Get a specific session information
   * Used in participant's view
   * @param sessionId
   */
  const onGetSession = (sessionId) => {
    connection.sendMessage("GET_SESSION", { session_id: sessionId });
  };

  const onCreateExperiment = (sessionId) => {
    connection.sendMessage("CREATE_EXPERIMENT", { session_id: sessionId });
    dispatch(createExperiment(sessionId)); // Initialize ongoingExperiment redux slice
  };

  const onGetFiltersData = (data) => {
    connection.sendMessage("GET_FILTERS_DATA", data);
  };

  const onGetFiltersDataSendToParticipant = (data) => {
    connection.sendMessage("GET_FILTERS_DATA_SEND_TO_PARTICIPANT", data);
  };

  const onDeleteSession = (sessionId) => {
    connection.sendMessage("DELETE_SESSION", {
      session_id: sessionId
    });
  };

  const onSendSessionToBackend = (session) => {
    connection.sendMessage("SAVE_SESSION", session);
  };

  const onKickBanParticipant = (participant, action) => {
    if (action === "Kick") {
      connection.sendMessage("KICK_PARTICIPANT", participant);
    } else {
      connection.sendMessage("BAN_PARTICIPANT", participant);
    }
  };

  const onJoinExperiment = (session) => {
    const sessionId = session.id;
    connection.sendMessage("JOIN_EXPERIMENT", { session_id: sessionId });
    dispatch(joinExperiment(sessionId));
    dispatch(setCurrentSession(session));
  };

  const onAddNote = (note, sessionId) => {
    connection.sendMessage("ADD_NOTE", note);
    dispatch(addNote({ note: note, id: sessionId }));
  };

  const onChat = (messageObj) => {
    // do not send a message if it's empty
    if (messageObj.message && messageObj.message !== "") {
      connection.sendMessage("CHAT", messageObj);
    }
  };

  const onLeaveExperiment = () => {
    connection.sendMessage("LEAVE_EXPERIMENT", {});
  };

  const onMuteParticipant = (muteRequest) => {
    connection.sendMessage("MUTE", muteRequest);
  };

  const onStartExperiment = () => {
    connection.sendMessage("START_EXPERIMENT", {});
    dispatch(changeExperimentState("ONGOING"));
  };

  const onEndExperiment = () => {
    connection.sendMessage("STOP_EXPERIMENT", {});
  };

  const onGetRecordingList = () => {
    connection.sendMessage("GET_RECORDING_LIST", {});
  };

  const onPostProcessingVideo = (sessionId) => {
    connection.sendMessage("POST_PROCESSING_VIDEO", { session_id: sessionId });
  };

  const onCheckPostProcessing = () => {
    connection.sendMessage("CHECK_POST_PROCESSING", {});
  };

  const onUpdateMessageReadTime = (participantId, lastMessageReadTime) => {
    connection.sendMessage("UPDATE_READ_MESSAGE_TIME", {
      participant_id: participantId,
      lastMessageReadTime: lastMessageReadTime
    });
  };

  const toggleModal = (modal) => {
    dispatch(toggleSingleTab(modal));
  };

  const onGetFiltersConfig = () => {
    connection.sendMessage("GET_FILTERS_CONFIG", {});
  };

  return (
    <div className="App">
      {sessionsList ? (
        <Routes>
          <Route
            exact
            path="/"
            element={
              <PageTemplate
                title={"Synchrony Experimental Hub"}
                customComponent={
                  <SessionOverview
                    onDeleteSession={onDeleteSession}
                    onCreateExperiment={onCreateExperiment}
                    onJoinExperiment={onJoinExperiment}
                  />
                }
                buttonListComponent={
                  <HeaderActionArea
                    buttons={[
                      {
                        onClick: () => navigate("/postProcessingRoom"),
                        label: "Post-Processing Room"
                      }
                    ]}
                  />
                }
              />
            }
          />
          <Route
            exact
            path="/postProcessingRoom"
            element={
              <PageTemplate
                title={"Post-Processing Room"}
                customComponent={
                  <PostProcessing
                    status={status}
                    recordings={recordings}
                    connection={connection}
                    connectionState={connectionState}
                    errorMessage={errorPostProc}
                    successMessage={successPostProc}
                    onPostProcessingVideo={onPostProcessingVideo}
                    onCheckPostProcessing={onCheckPostProcessing}
                    onGetRecordingList={onGetRecordingList}
                  />
                }
                centerContentOnYAxis={true}
                buttonListComponent={
                  <HeaderActionArea
                    buttons={[
                      {
                        onClick: () => navigate("/"),
                        label: "Back to Session Overview"
                      }
                    ]}
                  />
                }
              />
            }
          />
          <Route exact path="/consent" element={<Consent />} />
          <Route exact path="/end" element={<End />} />
          <Route exact path="/postProcessingRoom" element={<PostProcessing />} />
          <Route
            exact
            path="/lobby"
            element={
              connection ? (
                <PageTemplate
                  title={"Lobby"}
                  buttonListComponent={
                    <HeaderActionArea
                      buttons={[
                        {
                          onClick: () => toggleModal(Tabs.CHAT),
                          icon: faComment,
                          tooltip: "Chat with participants"
                        },
                        {
                          onClick: () => toggleModal(Tabs.INSTRUCTIONS),
                          icon: faClipboardCheck,
                          tooltip: "View instructions"
                        },
                        {
                          onClick: () => toggleModal(Tabs.CHATGPT),
                          externalIcon: true,
                          tooltip: "Chat with GPT"
                        }
                      ]}
                    />
                  }
                  customComponent={
                    <Lobby
                      localStream={localStream}
                      connection={connection}
                      onGetSession={onGetSession}
                      onChat={onChat}
                    />
                  }
                />
              ) : (
                "Loading..."
              )
            }
          />
          <Route
            exact
            path="/meetingRoom"
            element={
              connection ? (
                <PageTemplate
                  title={"Meeting Room"}
                  buttonListComponent={
                    <HeaderActionArea
                      buttons={[
                        {
                          onClick: () => toggleModal(Tabs.CHAT),
                          icon: faComment,
                          tooltip: "Chat with participants"
                        },
                        {
                          onClick: () => toggleModal(Tabs.INSTRUCTIONS),
                          icon: faClipboardCheck,
                          tooltip: "View instructions"
                        },
                        {
                          onClick: () => toggleModal(Tabs.CHATGPT),
                          externalIcon: true,
                          tooltip: "Chat with GPT"
                        }
                      ]}
                    />
                  }
                  customComponent={
                    <MeetingRoom
                      localStream={localStream}
                      connection={connection}
                      onGetSession={onGetSession}
                      onChat={onChat}
                    />
                  }
                />
              ) : (
                "Loading..."
              )
            }
          />
          <Route
            exact
            path="/template"
            element={
              <PageTemplate
                title={"Experimental Hub Template"}
                buttonListComponent={
                  <HeaderActionArea
                    buttons={[
                      {
                        onClick: () => toggleModal(Tabs.CHAT),
                        icon: faComment
                      },
                      {
                        onClick: () => toggleModal(Tabs.INSTRUCTIONS),
                        icon: faClipboardCheck
                      },
                      {
                        onClick: () => toggleModal(Tabs.PARTICIPANTS),
                        icon: faUsers
                      },
                      {
                        onClick: () => toggleModal(Tabs.FILTER_INFORMATION),
                        icon: faClipboardList
                      },
                      {
                        onClick: () => toggleModal(Tabs.CHATGPT),
                        externalIcon: true
                      }
                    ]}
                  />
                }
                customComponent={
                  <ExperimentOverview
                    connectedParticipants={connectedParticipants}
                    onKickBanParticipant={onKickBanParticipant}
                    onAddNote={onAddNote}
                    onChat={onChat}
                    onGetSession={onGetSession}
                    onLeaveExperiment={onLeaveExperiment}
                    onMuteParticipant={onMuteParticipant}
                    onStartExperiment={onStartExperiment}
                    onEndExperiment={onEndExperiment}
                    onGetFiltersData={onGetFiltersData}
                  />
                }
              />
            }
          />
          <Route
            exact
            path="/experimentOverview"
            element={
              <PageTemplate
                title={"Experiment Overview"}
                buttonListComponent={
                  <HeaderActionArea
                    buttons={[
                      {
                        onClick: () => toggleModal(Tabs.CHAT),
<<<<<<< HEAD
                        icon: faComment
                      },
                      // {
                      //   onClick: () => toggleModal(Tabs.INSTRUCTIONS),
                      //   icon: faClipboardCheck
=======
                        icon: faComment,
                        tooltip: "Chat with participants"
                      },
                      // {
                      //   onClick: () => toggleModal(Tabs.INSTRUCTIONS),
                      //   icon: faClipboardCheck,
>>>>>>> fddd2a05
                      // },
                      {
                        onClick: () => toggleModal(Tabs.PARTICIPANTS),
                        icon: faUsers,
                        tooltip: "View participants"
                      },
                      {
                        onClick: () => toggleModal(Tabs.FILTER_INFORMATION),
                        icon: faClipboardList,
                        tooltip: "View filter information"
                      },
                      {
                        onClick: () => toggleModal(Tabs.CHATGPT),
                        externalIcon: true,
                        tooltip: "Chat with GPT"
                      }
                    ]}
                  />
                }
                customComponent={
                  <ExperimentOverview
                    connectedParticipants={connectedParticipants}
                    onKickBanParticipant={onKickBanParticipant}
                    onAddNote={onAddNote}
                    onChat={onChat}
                    onGetSession={onGetSession}
                    onLeaveExperiment={onLeaveExperiment}
                    onMuteParticipant={onMuteParticipant}
                    onStartExperiment={onStartExperiment}
                    onEndExperiment={onEndExperiment}
                    onGetFiltersData={onGetFiltersData}
                    onUpdateMessageReadTime={onUpdateMessageReadTime}
                  />
                }
                centerContentOnYAxis={true}
              />
            }
          />
          <Route
            exact
            path="/sessionForm"
            element={
              <PageTemplate
                title={"Session Form"}
                customComponent={
                  <SessionForm
                    onSendSessionToBackend={onSendSessionToBackend}
                    onGetFiltersConfig={onGetFiltersConfig}
                  />
                }
                centerContentOnYAxis={true}
              />
            }
          />
          <Route
            exact
            path="/connectionTest"
            element={
              connection ? (
                <ConnectionTest
                  localStream={localStream}
                  setLocalStream={setLocalStream}
                  connection={connection}
                  setConnection={setConnection}
                />
              ) : (
                "loading"
              )
            }
          />
          <Route
            exact
            path="/connectionLatencyTest"
            element={
              connection ? (
                <ConnectionLatencyTest
                  localStream={localStream}
                  setLocalStream={setLocalStream}
                  connection={connection}
                />
              ) : (
                "loading"
              )
            }
          />
        </Routes>
      ) : (
        <h1>Loading...</h1>
      )}
      <CustomSnackbar
        open={snackbar.open}
        text={snackbar.text}
        severity={snackbar.severity}
        handleClose={() => setSnackbar(initialSnackbar)}
        autoHideDuration={snackbar.autoHideDuration}
        anchorOrigin={snackbar.anchorOrigin}
      />
    </div>
  );
}

export default App;<|MERGE_RESOLUTION|>--- conflicted
+++ resolved
@@ -684,20 +684,12 @@
                     buttons={[
                       {
                         onClick: () => toggleModal(Tabs.CHAT),
-<<<<<<< HEAD
-                        icon: faComment
-                      },
-                      // {
-                      //   onClick: () => toggleModal(Tabs.INSTRUCTIONS),
-                      //   icon: faClipboardCheck
-=======
                         icon: faComment,
                         tooltip: "Chat with participants"
                       },
                       // {
                       //   onClick: () => toggleModal(Tabs.INSTRUCTIONS),
                       //   icon: faClipboardCheck,
->>>>>>> fddd2a05
                       // },
                       {
                         onClick: () => toggleModal(Tabs.PARTICIPANTS),
