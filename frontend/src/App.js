import { useEffect, useRef, useState } from "react";
import { Route, Routes, useNavigate, useSearchParams } from "react-router-dom";
import "./App.css";
import CustomSnackbar from "./components/atoms/CustomSnackbar/CustomSnackbar";
import Connection from "./networking/Connection";
import ConnectionState from "./networking/ConnectionState";
import ConnectionLatencyTest from "./pages/ConnectionLatencyTest/ConnectionLatencyTest";
import ConnectionTest from "./pages/ConnectionTest/ConnectionTest";
import Lobby from "./pages/Lobby/Lobby";
import PostProcessing from "./pages/PostProcessing/PostProcessing";
import SessionForm from "./pages/SessionForm/SessionForm";
import SessionOverview from "./pages/SessionOverview/SessionOverview";
import WatchingRoom from "./pages/WatchingRoom/WatchingRoom";
import PageTemplate from "./components/templates/PageTemplate";
import HeaderActionArea from "./components/atoms/Button/HeaderActionArea";
import { useAppDispatch, useAppSelector } from "./redux/hooks";
import {
  changeExperimentState,
  createExperiment,
  joinExperiment,
  selectOngoingExperiment
} from "./redux/slices/ongoingExperimentSlice";
import { initializeFiltersData, saveSession } from "./redux/slices/openSessionSlice";
import {
  addMessageToCurrentSession,
  addNote,
  createSession,
  deleteSession,
  getSessionsList,
  selectSessions,
  setCurrentSession,
  setExperimentTimes,
  updateFiltersData,
  updateSession
} from "./redux/slices/sessionsListSlice";
import { initialSnackbar } from "./utils/constants";
import { ExperimentTimes, Tabs } from "./utils/enums";
import { getLocalStream, getSessionById } from "./utils/utils";
import { toggleSingleTab } from "./redux/slices/tabsSlice";
import { faComment } from "@fortawesome/free-solid-svg-icons/faComment";
import { faClipboardCheck, faUsers, faClipboardList } from "@fortawesome/free-solid-svg-icons";

function App() {
  const [localStream, setLocalStream] = useState(null);
  const [connection, setConnection] = useState(null);
  const [connectionState, setConnectionState] = useState(null);
  const [connectedParticipants, setConnectedParticipants] = useState([]);
  let [searchParams, setSearchParams] = useSearchParams();
  const sessionsList = useAppSelector(selectSessions);
  const ongoingExperiment = useAppSelector(selectOngoingExperiment);
  const sessionsListRef = useRef();
  sessionsListRef.current = sessionsList;
  const ongoingExperimentRef = useRef();
  ongoingExperimentRef.current = ongoingExperiment;
  const [snackbar, setSnackbar] = useState(initialSnackbar);
  const navigate = useNavigate();
  const dispatch = useAppDispatch();
  const connectedPeersChangeHandler = async (peers) => {
    console.groupCollapsed("%cConnection peer streams change Handler", "color:blue");
    console.groupEnd();
    setConnectedParticipants(peers);
  };

  const streamChangeHandler = async () => {
    console.log("%cRemote Stream Change Handler", "color:blue");
  };

  /** Handle `connectionStateChange` event of {@link Connection} */
  const stateChangeHandler = async (state) => {
    console.log(`%cConnection state change Handler: ${ConnectionState[state]}`, "color:blue");

    setConnectionState(state);
  };

  // Register Connection event handlers
  useEffect(() => {
    if (!connection) {
      return;
    }

    connection.on("remoteStreamChange", streamChangeHandler);
    connection.on("connectionStateChange", stateChangeHandler);
    connection.on("connectedPeersChange", connectedPeersChangeHandler);

    connection.api.on("SESSION_LIST", handleSessionList);
    connection.api.on("SESSION", handleSession);
    connection.api.on("DELETED_SESSION", handleDeletedSession);
    connection.api.on("SAVED_SESSION", handleSavedSession);
    connection.api.on("SESSION_CHANGE", handleSessionChange);
    connection.api.on("SUCCESS", handleSuccess);
    connection.api.on("ERROR", handleError);
    connection.api.on("EXPERIMENT_CREATED", handleExperimentCreated);
    connection.api.on("EXPERIMENT_STARTED", handleExperimentStarted);
    connection.api.on("EXPERIMENT_ENDED", handleExperimentEnded);
    connection.api.on("CHAT", handleChatMessages);
<<<<<<< HEAD
    connection.api.on("FILTERS_CONFIG", handleFiltersConfig);
=======
    connection.api.on("FILTERS_DATA", handleFiltersData);
>>>>>>> 4c35f116
    return () => {
      connection.off("remoteStreamChange", streamChangeHandler);
      connection.off("connectionStateChange", stateChangeHandler);
      connection.off("connectedPeersChange", connectedPeersChangeHandler);

      connection.api.off("SESSION_LIST", handleSessionList);
      connection.api.off("SESSION", handleSession);
      connection.api.off("DELETED_SESSION", handleDeletedSession);
      connection.api.off("SAVED_SESSION", handleSavedSession);
      connection.api.off("SESSION_CHANGE", handleSessionChange);
      connection.api.off("SUCCESS", handleSuccess);
      connection.api.off("ERROR", handleError);
      connection.api.off("EXPERIMENT_CREATED", handleExperimentCreated);
      connection.api.off("EXPERIMENT_STARTED", handleExperimentStarted);
      connection.api.off("EXPERIMENT_ENDED", handleExperimentEnded);
      connection.api.off("CHAT", handleChatMessages);
<<<<<<< HEAD
      connection.api.off("FILTERS_CONFIG", handleFiltersConfig);
=======
      connection.api.off("FILTERS_DATA", handleFiltersData);
>>>>>>> 4c35f116
    };
  }, [connection]);

  useEffect(() => {
    const closeConnection = () => {
      connection?.stop();
    };

    const sessionIdParam = searchParams.get("sessionId");
    const participantIdParam = searchParams.get("participantId");
    const experimenterPasswordParam = searchParams.get("experimenterPassword");

    const sessionId = sessionIdParam ? sessionIdParam : "";
    const participantId = participantIdParam ? participantIdParam : "";
    let experimenterPassword = experimenterPasswordParam ?? "";
    const userType = sessionId && participantId ? "participant" : "experimenter";

    const pathname = window.location.pathname.toLowerCase();
    const isConnectionTestPage =
      pathname === "/connectiontest" || pathname === "/connectionlatencytest";

    // TODO: get experimenter password before creating Connection, e.g. from "login" page
    // The following solution using `prompt` is only a placeholder.
    if (!isConnectionTestPage && userType === "experimenter" && !experimenterPassword) {
      //experimenterPassword = prompt("Please insert experimenter password");
      experimenterPassword = "no-password-given";
    }

    const asyncStreamHelper = async (connection) => {
      const stream = await getLocalStream();
      if (stream) {
        setLocalStream(stream);
        // Start connection if current page is not connection test page
        if (!isConnectionTestPage) {
          connection.start(stream);
        }
      }
    };

    const newConnection = new Connection(
      userType,
      sessionId,
      participantId,
      experimenterPassword || "no-password-given", // "no-password-given" is a placeholder when experimenterPassword is an empty string
      true
    );

    setConnection(newConnection);
    if (userType === "participant" && pathname !== "/connectionlatencytest") {
      asyncStreamHelper(newConnection);
      return;
    }

    // Start connection if current page is not connection test page
    if (!isConnectionTestPage) {
      newConnection.start();
    }

    window.addEventListener("beforeunload", closeConnection);

    return () => {
      window.removeEventListener("beforeunload", closeConnection);
      closeConnection();
    };
  }, []);

  useEffect(() => {
    if (!connection || connectionState !== ConnectionState.CONNECTED) {
      return;
    }

    connection.sendMessage("GET_SESSION_LIST", {});
  }, [connection, connectionState]);

  const handleSessionList = (data) => {
    dispatch(getSessionsList(data));
  };

  const handleSession = (data) => {
    dispatch(setCurrentSession(data));
  };

  const handleChatMessages = (data) => {
    // this is logged on participant's view
    dispatch(
      addMessageToCurrentSession({
        message: data,
        sessionId: data.session,
        author: data.author,
        target: data.target
      })
    );
    if (data.author === "experimenter" && data.target === "participants") {
      setSnackbar({
        open: true,
        text: data.message,
        severity: "info",
        autoHideDuration: 10000,
        anchorOrigin: { vertical: "top", horizontal: "center" }
      });
    }
  };

  const handleDeletedSession = (data) => {
    setSnackbar({
      open: true,
      text: `Successfully deleted session with ID ${data}`,
      severity: "success"
    });
    dispatch(deleteSession(data));
  };

  const handleSavedSession = (data) => {
    // Redirects to session overview page on saving a session
    navigate("/");
    if (!getSessionById(data.id, sessionsListRef.current)) {
      setSnackbar({
        open: true,
        text: `Successfully created session ${data.title}`,
        severity: "success"
      });
      dispatch(createSession(data));
    } else {
      setSnackbar({
        open: true,
        text: `Successfully updated session ${data.title}`,
        severity: "success"
      });
      dispatch(updateSession(data));
    }

    dispatch(saveSession(data));
  };

  const handleSuccess = (data) => {
    setSnackbar({
      open: true,
      text: `SUCCESS: ${data.description}`,
      severity: "success"
    });
  };

  const handleError = (data) => {
    setSnackbar({ open: true, text: `${data.description}`, severity: "error" });
  };

  const handleSessionChange = (data) => {
    if (!getSessionById(data.id, sessionsListRef.current)) {
      dispatch(createSession(data));
    } else {
      dispatch(updateSession(data));
    }
  };

  const handleExperimentCreated = (data) => {
    dispatch(
      setExperimentTimes({
        action: ExperimentTimes.CREATION_TIME,
        value: data.creation_time,
        sessionId: data.session_id
      })
    );
  };

  const handleExperimentStarted = (data) => {
    dispatch(
      setExperimentTimes({
        action: ExperimentTimes.START_TIME,
        value: data.start_time,
        sessionId: ongoingExperimentRef.current.sessionId
      })
    );
  };

  const handleExperimentEnded = (data) => {
    dispatch(
      setExperimentTimes({
        action: ExperimentTimes.END_TIME,
        value: data.end_time,
        sessionId: ongoingExperimentRef.current.sessionId
      })
    );

    dispatch(
      setExperimentTimes({
        action: ExperimentTimes.START_TIME,
        value: data.start_time,
        sessionId: ongoingExperimentRef.current.sessionId
      })
    );
  };

<<<<<<< HEAD
  const handleFiltersConfig = (data) => {
    dispatch(initializeFiltersData(data));
=======
  const handleFiltersData = (data) => {
    dispatch(updateFiltersData(data));
>>>>>>> 4c35f116
  };

  /**
   * Get a specific session information
   * Used in participant's view
   * @param sessionId
   */
  const onGetSession = (sessionId) => {
    connection.sendMessage("GET_SESSION", { session_id: sessionId });
  };

  const onCreateExperiment = (sessionId) => {
    connection.sendMessage("CREATE_EXPERIMENT", { session_id: sessionId });
    dispatch(createExperiment(sessionId)); // Initialize ongoingExperiment redux slice
  };

  const onGetFiltersData = (data) => {
    connection.sendMessage("GET_FILTERS_DATA", data);
  };

  const onGetFiltersDataSendToParticipant = (data) => {
    connection.sendMessage("GET_FILTERS_DATA_SEND_TO_PARTICIPANT", data);
  };

  const onDeleteSession = (sessionId) => {
    connection.sendMessage("DELETE_SESSION", {
      session_id: sessionId
    });
  };

  const onSendSessionToBackend = (session) => {
    connection.sendMessage("SAVE_SESSION", session);
  };

  const onKickBanParticipant = (participant, action) => {
    if (action === "Kick") {
      connection.sendMessage("KICK_PARTICIPANT", participant);
    } else {
      connection.sendMessage("BAN_PARTICIPANT", participant);
    }
  };

  const onJoinExperiment = (session) => {
    const sessionId = session.id;
    connection.sendMessage("JOIN_EXPERIMENT", { session_id: sessionId });
    dispatch(joinExperiment(sessionId));
    dispatch(setCurrentSession(session));
  };

  const onAddNote = (note, sessionId) => {
    connection.sendMessage("ADD_NOTE", note);
    dispatch(addNote({ note: note, id: sessionId }));
  };

  const onChat = (messageObj) => {
    // do not send a message if it's empty
    if (messageObj.message && messageObj.message !== "") {
      connection.sendMessage("CHAT", messageObj);
    }
  };

  const onLeaveExperiment = () => {
    connection.sendMessage("LEAVE_EXPERIMENT", {});
  };

  const onMuteParticipant = (muteRequest) => {
    connection.sendMessage("MUTE", muteRequest);
  };

  const onStartExperiment = () => {
    connection.sendMessage("START_EXPERIMENT", {});
    dispatch(changeExperimentState("ONGOING"));
  };

  const onEndExperiment = () => {
    connection.sendMessage("STOP_EXPERIMENT", {});
  };

  const toggleModal = (modal) => {
    dispatch(toggleSingleTab(modal));
  };

  const onGetFiltersConfig = () => {
    connection.sendMessage("GET_FILTERS_CONFIG", {});
  };

  return (
    <div className="App">
      {sessionsList ? (
        <Routes>
          <Route
            exact
            path="/"
            element={
              <PageTemplate
                title={"Synchrony Experimental Hub"}
                customComponent={
                  <SessionOverview
                    onDeleteSession={onDeleteSession}
                    onCreateExperiment={onCreateExperiment}
                    onJoinExperiment={onJoinExperiment}
                  />
                }
                buttonListComponent={
                  <HeaderActionArea
                    buttons={[
                      {
                        onClick: () => navigate("/postProcessingRoom"),
                        label: "Post-Processing Room"
                      }
                    ]}
                  />
                }
              />
            }
          />
          <Route
            exact
            path="/postProcessingRoom"
            element={
              <PageTemplate
                title={"Post-Processing Room"}
                customComponent={<PostProcessing />}
                buttonListComponent={
                  <HeaderActionArea
                    buttons={[
                      {
                        onClick: () => navigate("/"),
                        label: "Back to Session Overview"
                      }
                    ]}
                  />
                }
              />
            }
          />
          <Route
            exact
            path="/lobby"
            element={
              connection ? (
                <PageTemplate
                  title={"Lobby"}
                  buttonListComponent={
                    <HeaderActionArea
                      buttons={[
                        {
                          onClick: () => toggleModal(Tabs.CHAT),
                          icon: faComment
                        },
                        {
                          onClick: () => toggleModal(Tabs.INSTRUCTIONS),
                          icon: faClipboardCheck
                        }
                      ]}
                    />
                  }
                  customComponent={
                    <Lobby
                      connectedParticipants={connectedParticipants}
                      localStream={localStream}
                      connection={connection}
                      onGetSession={onGetSession}
                      onChat={onChat}
                    />
                  }
                />
              ) : (
                "Loading..."
              )
            }
          />
          <Route
            exact
            path="/template"
            element={
              <PageTemplate
                title={"Experimental Hub Template"}
                buttonListComponent={
                  <HeaderActionArea
                    buttons={[
                      {
                        onClick: () => toggleModal(Tabs.CHAT),
                        icon: faComment
                      },
                      {
                        onClick: () => toggleModal(Tabs.INSTRUCTIONS),
                        icon: faClipboardCheck
                      },
                      {
                        onClick: () => toggleModal(Tabs.PARTICIPANTS),
                        icon: faUsers
                      },
                      {
                        onClick: () => toggleModal(Tabs.FILTER_INFORMATION),
                        icon: faClipboardList
                      }
                    ]}
                  />
                }
                customComponent={
                  <WatchingRoom
                    connectedParticipants={connectedParticipants}
                    onKickBanParticipant={onKickBanParticipant}
                    onAddNote={onAddNote}
                    onChat={onChat}
                    onGetSession={onGetSession}
                    onLeaveExperiment={onLeaveExperiment}
                    onMuteParticipant={onMuteParticipant}
                    onStartExperiment={onStartExperiment}
                    onEndExperiment={onEndExperiment}
                    onGetFiltersData={onGetFiltersData}
                  />
                }
              />
            }
          />
          <Route
            exact
            path="/watchingRoom"
            element={
              <PageTemplate
                title={"Watching Room"}
                buttonListComponent={
                  <HeaderActionArea
                    buttons={[
                      {
                        onClick: () => toggleModal(Tabs.CHAT),
                        icon: faComment
                      },
                      {
                        onClick: () => toggleModal(Tabs.INSTRUCTIONS),
                        icon: faClipboardCheck
                      },
                      {
                        onClick: () => toggleModal(Tabs.PARTICIPANTS),
                        icon: faUsers
                      },
                      {
                        onClick: () => toggleModal(Tabs.FILTER_INFORMATION),
                        icon: faClipboardList
                      }
                    ]}
                  />
                }
                customComponent={
                  <WatchingRoom
                    connectedParticipants={connectedParticipants}
                    onKickBanParticipant={onKickBanParticipant}
                    onAddNote={onAddNote}
                    onChat={onChat}
                    onGetSession={onGetSession}
                    onLeaveExperiment={onLeaveExperiment}
                    onMuteParticipant={onMuteParticipant}
                    onStartExperiment={onStartExperiment}
                    onEndExperiment={onEndExperiment}
                    onGetFiltersData={onGetFiltersData}
                  />
                }
                centerContentOnYAxis={true}
              />
            }
          />
          <Route
            exact
            path="/sessionForm"
            element={
              <PageTemplate
                title={"Session Form"}
                customComponent={
                  <SessionForm
                    onSendSessionToBackend={onSendSessionToBackend}
                    onGetFiltersConfig={onGetFiltersConfig}
                  />
                }
                centerContentOnYAxis={true}
              />
            }
          />
          <Route
            exact
            path="/connectionTest"
            element={
              connection ? (
                <ConnectionTest
                  localStream={localStream}
                  setLocalStream={setLocalStream}
                  connection={connection}
                  setConnection={setConnection}
                />
              ) : (
                "loading"
              )
            }
          />
          <Route
            exact
            path="/connectionLatencyTest"
            element={
              connection ? (
                <ConnectionLatencyTest
                  localStream={localStream}
                  setLocalStream={setLocalStream}
                  connection={connection}
                />
              ) : (
                "loading"
              )
            }
          />
        </Routes>
      ) : (
        <h1>Loading...</h1>
      )}
      <CustomSnackbar
        open={snackbar.open}
        text={snackbar.text}
        severity={snackbar.severity}
        handleClose={() => setSnackbar(initialSnackbar)}
        autoHideDuration={snackbar.autoHideDuration}
        anchorOrigin={snackbar.anchorOrigin}
      />
    </div>
  );
}

export default App;<|MERGE_RESOLUTION|>--- conflicted
+++ resolved
@@ -93,11 +93,8 @@
     connection.api.on("EXPERIMENT_STARTED", handleExperimentStarted);
     connection.api.on("EXPERIMENT_ENDED", handleExperimentEnded);
     connection.api.on("CHAT", handleChatMessages);
-<<<<<<< HEAD
     connection.api.on("FILTERS_CONFIG", handleFiltersConfig);
-=======
     connection.api.on("FILTERS_DATA", handleFiltersData);
->>>>>>> 4c35f116
     return () => {
       connection.off("remoteStreamChange", streamChangeHandler);
       connection.off("connectionStateChange", stateChangeHandler);
@@ -114,11 +111,8 @@
       connection.api.off("EXPERIMENT_STARTED", handleExperimentStarted);
       connection.api.off("EXPERIMENT_ENDED", handleExperimentEnded);
       connection.api.off("CHAT", handleChatMessages);
-<<<<<<< HEAD
       connection.api.off("FILTERS_CONFIG", handleFiltersConfig);
-=======
       connection.api.off("FILTERS_DATA", handleFiltersData);
->>>>>>> 4c35f116
     };
   }, [connection]);
 
@@ -311,13 +305,12 @@
     );
   };
 
-<<<<<<< HEAD
   const handleFiltersConfig = (data) => {
     dispatch(initializeFiltersData(data));
-=======
+  };
+
   const handleFiltersData = (data) => {
     dispatch(updateFiltersData(data));
->>>>>>> 4c35f116
   };
 
   /**
