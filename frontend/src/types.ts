import { AlertColor } from "@mui/material/Alert";
import { SnackbarOrigin } from "@mui/material/Snackbar";

export type Session = {
  id: string;
  title: string;
  date: number;
  record: boolean;
  time_limit: number;
  description: string;
  creation_time: number;
  end_time: number;
  start_time: number;
  notes: Note[];
  participants: Participant[];
  log: [];
};

export type Note = {
  time: number;
  speakers: string[];
  content: string;
};

export type Participant = {
  id: string;
  participant_name: string;
  banned: boolean;
  size: { width: number; height: number };
  muted_video: boolean;
  muted_audio: boolean;
  position: { x: number; y: number; z: number };
  chat: ChatMessage[];
  audio_filters: Filter[];
  video_filters: Filter[];
<<<<<<< HEAD
  audio_group_filters: Filter[];
  video_group_filters: Filter[];
=======
  lastMessageSentTime: number;
  lastMessageReadTime: number;
>>>>>>> 8e76a993
};

export type Box = {
  x: number;
  y: number;
  width: number;
  height: number;
};

export type Shape = {
  x: number;
  y: number;
  fill: string;
  participant_name: string;
};

export type Group = {
  x: number;
  y: number;
  width: number;
  height: number;
};

export type ChatMessage = {
  message: string;
  time: number;
  author: string;
  target: string;
};

export type Filter = {
  id: string;
  name: string;
  channel: string;
  groupFilter: boolean;
  config: FilterConfig;
};

export type FilterConfig = {
  [key: string]: FilterConfigArray | FilterConfigNumber;
};

export type FilterConfigNumber = {
  min: number;
  max: number;
  step: number;
  value: number;
  defaultValue: number;
};

export type FilterConfigArray = {
  value: string;
  defaultValue: string[];
  requiresOtherFilter: boolean;
};

export type Snackbar = {
  open: boolean;
  text: string;
  severity: AlertColor;
  autoHideDuration?: number;
  anchorOrigin?: SnackbarOrigin;
};

export type FiltersData = {
  [key: string]: {
    video: FilterData[];
    audio: FilterData[];
  };
};

export type FilterData = {
  id: string;
  data: {
    [key: string]: any;
  };
};<|MERGE_RESOLUTION|>--- conflicted
+++ resolved
@@ -33,13 +33,10 @@
   chat: ChatMessage[];
   audio_filters: Filter[];
   video_filters: Filter[];
-<<<<<<< HEAD
   audio_group_filters: Filter[];
   video_group_filters: Filter[];
-=======
   lastMessageSentTime: number;
   lastMessageReadTime: number;
->>>>>>> 8e76a993
 };
 
 export type Box = {
