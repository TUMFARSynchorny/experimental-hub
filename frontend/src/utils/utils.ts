import * as moment from "moment";
import { Box, Group, Participant, Session, Shape } from "../types";

export const getRandomColor = () => {
  const letters = "0123456789ABCDEF";
  let color = "#";
  for (let i = 0; i < 6; i++) {
    color += letters[Math.floor(Math.random() * 16)];
  }
  return color;
};

export const filterListByIndex = <T>(list: T[], index: number): T[] => {
  const filteredList = list.filter((_, i) => {
    return i !== index;
  });

  return filteredList;
};

export const filterListById = <T extends { id: string }>(list: T[], id: string): T[] => {
  const filteredList = list.filter((obj) => {
    return obj.id !== id;
  });

  return filteredList;
};

export const getSessionById = (id: string, list: Session[]) => {
  const session = list.filter((obj) => {
    return obj.id === id;
  });
  if (session && session.length >= 1) {
    return session[0];
  }
  return null;
};

export const getParticipantById = (id: string, sessionData: Session) => {
  const participants = sessionData.participants;
  const participant = participants.filter((participant) => {
    return participant.id === id;
  });
  return participant[0];
};

export const integerToDateTime = (integerDate: number) => {
  return new Date(integerDate).toLocaleString();
};

export const getTotalBox = (boxes: Box[]): Box => {
  let minX = Infinity;
  let minY = Infinity;
  let maxX = -Infinity;
  let maxY = -Infinity;

  boxes.forEach((box) => {
    minX = Math.min(minX, box.x);
    minY = Math.min(minY, box.y);
    maxX = Math.max(maxX, box.x + box.width);
    maxY = Math.max(maxY, box.y + box.height);
  });

  return {
    x: minX,
    y: minY,
    width: maxX - minX,
    height: maxY - minY
  };
};

export const getLocalStream = async () => {
  // TODO: allow the user to select a specific camera / audio device?
  const constraints = {
    video: true,
    audio: true
  };
  try {
    return await navigator.mediaDevices.getUserMedia(constraints);
  } catch (error) {
    console.error("Error opening video camera.", error);
  }
};

export const getParticipantDimensions = (
  participants: Participant[]
): Array<{ shapes: Shape; groups: Group }> => {
  const dimensions: Array<{ shapes: Shape; groups: Group }> = [];

  participants.forEach((participant: Participant) => {
    dimensions.push({
      shapes: {
        x: 0,
        y: 0,
        fill: getRandomColor(),
        participant_name: participant.participant_name
      },
      groups: {
        x: participant.position.x,
        y: participant.position.y,
        width: participant.size.width,
        height: participant.size.height
      }
    });
  });

  return dimensions;
};

/*
 * Correct format: YYYY-MM-DDTHH:MM, e.g. 2018-06-07T00:00
 * date - Date input in form of an integer
 */
export const formatDate = (date: number): string => {
  const formattedDate = moment(date).format("YYYY-MM-DDTHH:mm");

  return formattedDate;
};

export const sortSessions = (sessions: Session[]) => {
  return sessions.sort((a: Session, b: Session) => moment(a.date).diff(b.date));
};

export const getPastAndFutureSessions = (sessionsList: Session[]) => {
  const pastSessions: Session[] = [];
  const futureSessions: Session[] = [];

  const today = new Date().getTime();

  sessionsList.forEach((session) => {
    // Sessions in the past are in the past and cannot be started.
    // end_time needs to be > 0 for a session to be past as well.
    if (session.date < today || session.end_time > 0) {
      pastSessions.push(session);
    } else {
      futureSessions.push(session);
    }
  });

  return { pastSession: pastSessions, futureSession: futureSessions };
};

// Required: "title", "description", "date", "time_limit"
export const checkValidSession = (sessionData: Session) => {
  return (
    sessionData.title !== "" &&
    sessionData.description !== "" &&
    // TO DO : remove session time_limit from the check and session.json, as it is no longer needed.
    // Because the session is not going to end after the session duration has passed.
    // sessionData.time_limit !== 0 &&
    sessionData.date !== 0
  );
};

export const isFutureSession = (sessionData: Session) => {
  const today = new Date().getTime();

  return today < sessionData.date;
};

export const getVideoTitle = (peer: any, index: number) => {
  if (peer) {
    return `${peer.participant_name}`;
  }
  return `Peer stream ${index + 1}`;
};

// Generating the dynamic participant invite link based on the host domain.
<<<<<<< HEAD
export const getParticipantInviteLink = (
  participantId: string,
  sessionId: string
) => {
  return `${window.location.origin}/consent?participantId=${participantId}&sessionId=${sessionId}`;
=======
export const getParticipantInviteLink = (participantId: string, sessionId: string) => {
  return `${window.location.origin}/lobby?participantId=${participantId}&sessionId=${sessionId}`;
>>>>>>> a0cda891
};<|MERGE_RESOLUTION|>--- conflicted
+++ resolved
@@ -166,14 +166,6 @@
 };
 
 // Generating the dynamic participant invite link based on the host domain.
-<<<<<<< HEAD
-export const getParticipantInviteLink = (
-  participantId: string,
-  sessionId: string
-) => {
+export const getParticipantInviteLink = (participantId: string, sessionId: string) => {
   return `${window.location.origin}/consent?participantId=${participantId}&sessionId=${sessionId}`;
-=======
-export const getParticipantInviteLink = (participantId: string, sessionId: string) => {
-  return `${window.location.origin}/lobby?participantId=${participantId}&sessionId=${sessionId}`;
->>>>>>> a0cda891
 };