import * as moment from "moment";
import { Box, Group, Participant, Session, Shape, CanvasElement } from "../types";

export const getRandomColor = () => {
  const letters = "0123456789ABCDEF";
  let color = "#";
  for (let i = 0; i < 6; i++) {
    color += letters[Math.floor(Math.random() * 16)];
  }
  return color;
};

export const filterListByIndex = <T>(list: T[], index: number): T[] => {
  const filteredList = list.filter((_, i) => {
    return i !== index;
  });

  return filteredList;
};

export const filterListById = <T extends { id: string }>(list: T[], id: string): T[] => {
  const filteredList = list.filter((obj) => {
    return obj.id !== id;
  });

  return filteredList;
};

export const getSessionById = (id: string, list: Session[]) => {
  const session = list.filter((obj) => {
    return obj.id === id;
  });
  if (session && session.length >= 1) {
    return session[0];
  }
  return null;
};

export const getParticipantById = (id: string, sessionData: Session) => {
  const participants = sessionData.participants;
  const participant = participants.filter((participant) => {
    return participant.id === id;
  });
  return participant[0];
};

export const integerToDateTime = (integerDate: number) => {
  return new Date(integerDate).toLocaleString();
};

export const getTotalBox = (boxes: Box[]): Box => {
  let minX = Infinity;
  let minY = Infinity;
  let maxX = -Infinity;
  let maxY = -Infinity;

  boxes.forEach((box) => {
    minX = Math.min(minX, box.x);
    minY = Math.min(minY, box.y);
    maxX = Math.max(maxX, box.x + box.width);
    maxY = Math.max(maxY, box.y + box.height);
  });

  return {
    x: minX,
    y: minY,
    width: maxX - minX,
    height: maxY - minY
  };
};

export const getLocalStream = async () => {
  // TODO: allow the user to select a specific camera / audio device?
  const constraints = {
    video: true,
    audio: true
  };
  try {
    return await navigator.mediaDevices.getUserMedia(constraints);
  } catch (error) {
    console.error("Error opening video camera.", error);
  }
};

export const getParticipantDimensions = (
  participants: Participant[]
): Array<{ shapes: Shape; groups: Group; id: string }> => {
  const dimensions: Array<{ shapes: Shape; groups: Group; id: string }> = [];

  participants.forEach((participant: Participant) => {
    dimensions.push({
      id: participant.canvas_id,
      shapes: {
        x: 0,
        y: 0,
        fill: generateRandomColor(participant.canvas_id),
        participant_name: participant.participant_name
      },
      groups: {
        x: participant.position.x,
        y: participant.position.y,
        width: participant.size.width,
        height: participant.size.height
      }
    });
  });

  return dimensions;
};

export const getAsymmetricParticipantDimensions = (
  view: CanvasElement[]
): Array<{ shapes: Shape; groups: Group; id: string }> => {
  const dimensions: Array<{ shapes: Shape; groups: Group; id: string }> = [];

  view.forEach((canvasElement: CanvasElement) => {
    dimensions.push({
      shapes: {
        x: 0,
        y: 0,
        fill: generateRandomColor(canvasElement.id),
        participant_name: canvasElement.participant_name
      },
      groups: {
        x: canvasElement.position.x,
        y: canvasElement.position.y,
        width: canvasElement.size.width,
        height: canvasElement.size.height
      },
      id: canvasElement.id
    });
  });

  return dimensions;
};

export const getAsymmetricViewArray = (
  asymmetricParticipantDimensions: Array<{ shapes: Shape; groups: Group; id: string }>
): CanvasElement[] => {
  const view: CanvasElement[] = [];

  asymmetricParticipantDimensions.forEach(
    (dimension: { shapes: Shape; groups: Group; id: string }) => {
      const { shapes, groups, id } = dimension;

      view.push({
        id,
        participant_name: shapes.participant_name,
        size: {
          width: groups.width,
          height: groups.height
        },
        position: {
          x: groups.x,
          y: groups.y,
          z: 0
        }
      });
    }
  );

  return view;
};

/*
 * Correct format: YYYY-MM-DDTHH:MM, e.g. 2018-06-07T00:00
 * date - Date input in form of an integer
 */
export const formatDate = (date: number): string => {
  const formattedDate = moment(date).format("YYYY-MM-DDTHH:mm");

  return formattedDate;
};

export const sortSessions = (sessions: Session[]) => {
  return sessions.sort((a: Session, b: Session) => moment(a.date).diff(b.date));
};

export const getPastAndFutureSessions = (sessionsList: Session[]) => {
  const pastSessions: Session[] = [];
  const futureSessions: Session[] = [];

  const today = new Date().getTime();

  sessionsList.forEach((session) => {
    // Sessions in the past are in the past and cannot be started.
    // end_time needs to be > 0 for a session to be past as well.
    if (session.date < today || session.end_time > 0) {
      pastSessions.push(session);
    } else {
      futureSessions.push(session);
    }
  });

  return { pastSession: pastSessions, futureSession: futureSessions };
};

// Required: "title", "description", "date", "time_limit"
export const checkValidSession = (sessionData: Session) => {
  return (
    sessionData.title !== "" &&
    sessionData.description !== "" &&
    // TO DO : remove session time_limit from the check and session.json, as it is no longer needed.
    // Because the session is not going to end after the session duration has passed.
    // sessionData.time_limit !== 0 &&
    sessionData.date !== 0
  );
};

export const isFutureSession = (sessionData: Session) => {
  const today = new Date().getTime();

  return today < sessionData.date;
};

export const getVideoTitle = (peer: any, index: number) => {
  if (peer) {
    return `${peer.participant_name}`;
  }
  return `Peer stream ${index + 1}`;
};

// Generating the dynamic participant invite link based on the host domain.
export const getParticipantInviteLink = (participantId: string, sessionId: string) => {
  return `${window.location.origin}/lobby?participantId=${participantId}&sessionId=${sessionId}`;
};

<<<<<<< HEAD
export const getParticipantName = (participantId: string, participants: Array<Participant>) => {
  if (participantId === "experimenter" || participantId === "participants") {
    return;
  }
  return participants.find((p, i) => p.id === participantId).participant_name;
=======
export const generateRandomColor = (canvasId: string): string => {
  const hash = hashCode(canvasId);

  // Convert the hash into a hexadecimal color code
  const color = "#" + ((hash & 0xffffff) | 0x1000000).toString(16).slice(1);

  return color;
};

// Generate a numeric hash based on a string
const hashCode = (str: string): number => {
  let hash = 0;

  if (str.length === 0) {
    return hash;
  }

  for (let i = 0; i < str.length; i++) {
    const char = str.charCodeAt(i);
    hash = (hash << 5) - hash + char;
    hash = hash & hash; // Convert to 32bit integer
  }

  return hash;
>>>>>>> 77ad594d
};<|MERGE_RESOLUTION|>--- conflicted
+++ resolved
@@ -225,13 +225,13 @@
   return `${window.location.origin}/lobby?participantId=${participantId}&sessionId=${sessionId}`;
 };
 
-<<<<<<< HEAD
 export const getParticipantName = (participantId: string, participants: Array<Participant>) => {
   if (participantId === "experimenter" || participantId === "participants") {
     return;
   }
   return participants.find((p, i) => p.id === participantId).participant_name;
-=======
+};
+
 export const generateRandomColor = (canvasId: string): string => {
   const hash = hashCode(canvasId);
 
@@ -256,5 +256,4 @@
   }
 
   return hash;
->>>>>>> 77ad594d
 };