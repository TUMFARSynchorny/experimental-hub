import * as moment from "moment";
import { Box, Group, Participant, Session, Shape, CanvasElement } from "../types";

export const getRandomColor = () => {
  const letters = "0123456789ABCDEF";
  let color = "#";
  for (let i = 0; i < 6; i++) {
    color += letters[Math.floor(Math.random() * 16)];
  }
  return color;
};

export const filterListByIndex = <T>(list: T[], index: number): T[] => {
  const filteredList = list.filter((_, i) => {
    return i !== index;
  });

  return filteredList;
};

export const filterListById = <T extends { id: string }>(list: T[], id: string): T[] => {
  const filteredList = list.filter((obj) => {
    return obj.id !== id;
  });

  return filteredList;
};

export const getSessionById = (id: string, list: Session[]) => {
  const session = list.filter((obj) => {
    return obj.id === id;
  });
  if (session && session.length >= 1) {
    return session[0];
  }
  return null;
};

export const getParticipantById = (id: string, sessionData: Session) => {
  const participants = sessionData.participants;
  const participant = participants.filter((participant) => {
    return participant.id === id;
  });
  return participant[0];
};

export const integerToDateTime = (integerDate: number) => {
  return new Date(integerDate).toLocaleString();
};

export const getTotalBox = (boxes: Box[]): Box => {
  let minX = Infinity;
  let minY = Infinity;
  let maxX = -Infinity;
  let maxY = -Infinity;

  boxes.forEach((box) => {
    minX = Math.min(minX, box.x);
    minY = Math.min(minY, box.y);
    maxX = Math.max(maxX, box.x + box.width);
    maxY = Math.max(maxY, box.y + box.height);
  });

  return {
    x: minX,
    y: minY,
    width: maxX - minX,
    height: maxY - minY
  };
};

export const getLocalStream = async () => {
  // TODO: allow the user to select a specific camera / audio device?
  const constraints = {
    video: true,
    audio: true
  };
  try {
    return await navigator.mediaDevices.getUserMedia(constraints);
  } catch (error) {
    console.error("Error opening video camera.", error);
  }
};

export const getParticipantDimensions = (
  participants: Participant[]
): Array<{ shapes: Shape; groups: Group; id: string }> => {
  const dimensions: Array<{ shapes: Shape; groups: Group; id: string }> = [];

  participants.forEach((participant: Participant) => {
    dimensions.push({
      id: participant.canvas_id,
      shapes: {
        x: 0,
        y: 0,
        fill: generateRandomColor(participant.canvas_id),
        participant_name: participant.participant_name
      },
      groups: {
        x: participant.position.x,
        y: participant.position.y,
        width: participant.size.width,
        height: participant.size.height
      }
    });
  });

  return dimensions;
};

export const getAsymmetricParticipantDimensions = (
  view: CanvasElement[]
): Array<{ shapes: Shape; groups: Group; id: string }> => {
  const dimensions: Array<{ shapes: Shape; groups: Group; id: string }> = [];

  view.forEach((canvasElement: CanvasElement) => {
    dimensions.push({
      shapes: {
        x: 0,
        y: 0,
<<<<<<< HEAD
        fill: getRandomColor(),
=======
        fill: generateRandomColor(canvasElement.id),
>>>>>>> 3e1a3cc8
        participant_name: canvasElement.participant_name
      },
      groups: {
        x: canvasElement.position.x,
        y: canvasElement.position.y,
        width: canvasElement.size.width,
        height: canvasElement.size.height
      },
      id: canvasElement.id
    });
  });

  return dimensions;
};

export const getAsymmetricViewArray = (
  asymmetricParticipantDimensions: Array<{ shapes: Shape; groups: Group; id: string }>
): CanvasElement[] => {
  const view: CanvasElement[] = [];

  asymmetricParticipantDimensions.forEach(
    (dimension: { shapes: Shape; groups: Group; id: string }) => {
      const { shapes, groups, id } = dimension;

      view.push({
        id,
        participant_name: shapes.participant_name,
        size: {
          width: groups.width,
          height: groups.height
        },
        position: {
          x: groups.x,
          y: groups.y,
          z: 0
        }
      });
    }
  );

  return view;
};

/*
 * Correct format: YYYY-MM-DDTHH:MM, e.g. 2018-06-07T00:00
 * date - Date input in form of an integer
 */
export const formatDate = (date: number): string => {
  const formattedDate = moment(date).format("YYYY-MM-DDTHH:mm");

  return formattedDate;
};

export const sortSessions = (sessions: Session[]) => {
  return sessions.sort((a: Session, b: Session) => moment(a.date).diff(b.date));
};

export const getPastAndFutureSessions = (sessionsList: Session[]) => {
  const pastSessions: Session[] = [];
  const futureSessions: Session[] = [];

  const today = new Date().getTime();

  sessionsList.forEach((session) => {
    // Sessions in the past are in the past and cannot be started.
    // end_time needs to be > 0 for a session to be past as well.
    if (session.date < today || session.end_time > 0) {
      pastSessions.push(session);
    } else {
      futureSessions.push(session);
    }
  });

  return { pastSession: pastSessions, futureSession: futureSessions };
};

// Required: "title", "description", "date", "time_limit"
export const checkValidSession = (sessionData: Session) => {
  return (
    sessionData.title !== "" &&
    sessionData.description !== "" &&
    // TO DO : remove session time_limit from the check and session.json, as it is no longer needed.
    // Because the session is not going to end after the session duration has passed.
    // sessionData.time_limit !== 0 &&
    sessionData.date !== 0
  );
};

export const isFutureSession = (sessionData: Session) => {
  const today = new Date().getTime();

  return today < sessionData.date;
};

export const getVideoTitle = (peer: any, index: number) => {
  if (peer) {
    return `${peer.participant_name}`;
  }
  return `Peer stream ${index + 1}`;
};

// Generating the dynamic participant invite link based on the host domain.
export const getParticipantInviteLink = (participantId: string, sessionId: string) => {
  return `${window.location.origin}/lobby?participantId=${participantId}&sessionId=${sessionId}`;
};

export const getParticipantName = (participantId: string, participants: Array<Participant>) => {
  if (participantId === "experimenter" || participantId === "participants") {
    return;
  }
  return participants.find((p, i) => p.id === participantId).participant_name;
};

export const generateRandomColor = (canvasId: string): string => {
  const hash = hashCode(canvasId);

  // Convert the hash into a hexadecimal color code
  const color = "#" + ((hash & 0xffffff) | 0x1000000).toString(16).slice(1);

  return color;
};

// Generate a numeric hash based on a string
const hashCode = (str: string): number => {
  let hash = 0;

  if (str.length === 0) {
    return hash;
  }

  for (let i = 0; i < str.length; i++) {
    const char = str.charCodeAt(i);
    hash = (hash << 5) - hash + char;
    hash = hash & hash; // Convert to 32bit integer
  }

  return hash;
};<|MERGE_RESOLUTION|>--- conflicted
+++ resolved
@@ -118,11 +118,7 @@
       shapes: {
         x: 0,
         y: 0,
-<<<<<<< HEAD
-        fill: getRandomColor(),
-=======
         fill: generateRandomColor(canvasElement.id),
->>>>>>> 3e1a3cc8
         participant_name: canvasElement.participant_name
       },
       groups: {
