--- conflicted
+++ resolved
@@ -222,10 +222,7 @@
 
 // Generating the dynamic participant invite link based on the host domain.
 export const getParticipantInviteLink = (participantId: string, sessionId: string) => {
-<<<<<<< HEAD
   return `${window.location.origin}/consent?participantId=${participantId}&sessionId=${sessionId}`;
-=======
-  return `${window.location.origin}/lobby?participantId=${participantId}&sessionId=${sessionId}`;
 };
 
 export const getParticipantName = (participantId: string, participants: Array<Participant>) => {
@@ -259,5 +256,4 @@
   }
 
   return hash;
->>>>>>> 9a36accb
 };