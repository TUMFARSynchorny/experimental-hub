--- conflicted
+++ resolved
@@ -1,20 +1,14 @@
-<<<<<<< HEAD
-import * as moment from "moment";
 import {
-  AsymmetricFilter,
   Box,
-  CanvasElement,
-  Filter,
   Group,
   Participant,
   Session,
-  Shape
+  Shape,
+  CanvasElement,
+  Filter,
+  AsymmetricFilter
 } from "../types";
-import { F } from "@storybook/react-webpack5/dist/types-6a41b796";
-=======
-import { Box, Group, Participant, Session, Shape, CanvasElement } from "../types";
 import moment from "moment";
->>>>>>> e9f48b1c
 
 export const getRandomColor = () => {
   const letters = "0123456789ABCDEF";
