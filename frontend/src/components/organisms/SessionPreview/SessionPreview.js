import ContentCopyIcon from "@mui/icons-material/ContentCopy";
import DeleteOutlined from "@mui/icons-material/DeleteOutlined";
import EditOutlined from "@mui/icons-material/EditOutlined";
import ExpandLess from "@mui/icons-material/ExpandLess";
import ExpandMore from "@mui/icons-material/ExpandMore";
import PlayArrowOutlined from "@mui/icons-material/PlayArrowOutlined";
import Box from "@mui/material/Box";
import Card from "@mui/material/Card";
import CardActions from "@mui/material/CardActions";
import CardContent from "@mui/material/CardContent";
import CardHeader from "@mui/material/CardHeader";
import Chip from "@mui/material/Chip";
import Collapse from "@mui/material/Collapse";
import List from "@mui/material/List";
import ListItem from "@mui/material/ListItem";
import ListItemButton from "@mui/material/ListItemButton";
import ListItemText from "@mui/material/ListItemText";
import Typography from "@mui/material/Typography";
import { useState } from "react";
import { useAppDispatch } from "../../../redux/hooks";
import {
  copySession,
  initializeSession
} from "../../../redux/slices/openSessionSlice";
import {
  ongoingSessionCardBackgroundColor,
  ongoingSessionCardBorderColor,
  ongoingSessionCardHeaderColor,
  sessionCardBorderColor
} from "../../../styles/styles";
import { initialSnackbar } from "../../../utils/constants";
import {
  getParticipantInviteLink,
  integerToDateTime,
  isFutureSession
} from "../../../utils/utils";
import { ActionIconButton, LinkActionIconButton } from "../../atoms/Button";
import CustomSnackbar from "../../atoms/CustomSnackbar/CustomSnackbar";
import { setCurrentSession } from "../../../redux/slices/sessionsListSlice";

function SessionPreview({
  selectedSession,
  setSelectedSession,
  onDeleteSession,
  onJoinExperiment,
  onCreateExperiment
}) {
  const dispatch = useAppDispatch();
  const deleteSession = () => {
    const sessionId = selectedSession.id;
    onDeleteSession(sessionId);
    setSelectedSession(null);
  };

  const [allParticipantsShow, setAllParticipantsShow] = useState(false);
  const [expandedParticipant, setExpandedParticipant] = useState("");
  const [snackbar, setSnackbar] = useState(initialSnackbar);
  const experimentOngoing =
    selectedSession.creation_time > 0 && selectedSession.end_time === 0;

  // handles click on show/hide list of all participants
  const handleParticipantsClick = () => {
    setAllParticipantsShow(!allParticipantsShow);
  };

  // handles click on show/hide of selected participant
  const handleSingleParticipantClick = (participantIndex) => {
    setExpandedParticipant(
      expandedParticipant === participantIndex ? "" : participantIndex
    );
  };

  // Method to copy the invite link to clipboard and display a snackbar notification.
  const handleCopyParticipantInviteLink = (
    participantId,
    participantName,
    sessionId
  ) => {
    try {
      const participantInviteLink = getParticipantInviteLink(
        participantId,
        sessionId
      );
      navigator.clipboard.writeText(participantInviteLink);
      setSnackbar({
        open: true,
        text: participantInviteLink
          ? `Copied ${participantName}'s invite link to clipboard`
          : "Unfortunately, nothing got copied!",
        severity: "success"
      });
    } catch (error) {
      // displays error snackbar
      setSnackbar({
        open: true,
        text: "There was an error while copying the invite link.",
        severity: "error"
      });
    }
  };

  const handleCloseParticipantInviteLinkFeedback = () => {
    setSnackbar(initialSnackbar);
  };

  return (
    // Using common colors stored in the styles.js file
    <Card
      sx={{
        backgroundColor: experimentOngoing
          ? ongoingSessionCardBackgroundColor
          : "white",
        borderTop: experimentOngoing
          ? ongoingSessionCardBorderColor
          : sessionCardBorderColor
      }}
    >
      {experimentOngoing ? (
        <CardHeader
          title={`Experiment Ongoing: ${selectedSession.title}`}
          titleTypographyProps={{
            fontWeight: "bold",
            fontSize: "24px",
            color: ongoingSessionCardHeaderColor
          }}
        />
      ) : (
        <CardHeader
          title={`${selectedSession.title}`}
          titleTypographyProps={{ fontWeight: "bold", fontSize: "24px" }}
        />
      )}
      <CardContent>
        <List>
          <ListItem>
            <ListItemText
              primary={`Date: ${integerToDateTime(selectedSession.date)}`}
            />
          </ListItem>
          <ListItemButton onClick={handleParticipantsClick}>
            <ListItemText
              primary={`Participants (${selectedSession.participants.length})`}
            />
            {allParticipantsShow ? <ExpandLess /> : <ExpandMore />}
          </ListItemButton>

          {/* Displays a collapsible list of all participants */}
          <Collapse in={allParticipantsShow} timeout="auto" unmountOnExit>
            <List component="div" disablePadding>
              {selectedSession.participants.map(
                (participant, participantIndex) => {
                  return (
                    <div key={participantIndex}>
                      <ListItemButton
                        sx={{ pl: 4 }}
                        onClick={() =>
                          handleSingleParticipantClick(participantIndex)
                        }
                      >
                        <ListItemText
                          primary={`${participant.participant_name}`}
                        />

                        <ActionIconButton
                          text="INVITE"
                          variant="outlined"
                          color="primary"
                          size="small"
                          onClick={() =>
                            handleCopyParticipantInviteLink(
                              participant.id,
                              participant.participant_name,
                              selectedSession.id
                            )
                          }
                          icon={<ContentCopyIcon />}
                        />
                        {expandedParticipant === participantIndex ? (
                          <ExpandLess />
                        ) : (
                          <ExpandMore />
                        )}
                      </ListItemButton>

                      {/* Displays a collapsible view of the filters and invite link of selected participant */}
                      <Collapse
                        in={expandedParticipant === participantIndex}
                        timeout="auto"
                        unmountOnExit
                      >
                        <List component="div" disablePadding>
                          <ListItem
                            sx={{
                              pl: 4,
                              display: "flex",
                              justifyContent: "space-between"
                            }}
                          >
                            <Typography variant="overline">
                              Audio Filters :{" "}
                            </Typography>
                            {participant.audio_filters.length === 0 &&
                              participant.video_filters.length === 0 && (
                                <Typography>
                                  No audio filters applied!
                                </Typography>
                              )}
                            <Box>
                              {
                                // Displays audio filters first and then video filters -> order b/w audio and video filters dosen't matter.
                                // But each of their own internal order should be maintained.
                                participant.audio_filters.map(
                                  (audioFilter, audioFilterIndex) => {
                                    return (
                                      <Chip
                                        key={audioFilterIndex}
                                        variant="outlined"
                                        label={audioFilter.name}
                                        size="small"
                                        color="secondary"
                                      />
                                    );
                                  }
                                )
                              }
                            </Box>
                          </ListItem>
                          <ListItem
                            sx={{
                              pl: 4,
                              display: "flex",
                              justifyContent: "space-between"
                            }}
                          >
                            <Typography variant="overline">
                              Video Filters :{" "}
                            </Typography>
                            {participant.audio_filters.length === 0 &&
                              participant.video_filters.length === 0 && (
                                <Typography>
                                  No video filters applied!
                                </Typography>
                              )}
                            <Box>
                              {participant.video_filters.map(
                                (videoFilter, videoFilterindex) => {
                                  return (
                                    <Chip
                                      key={videoFilterindex}
                                      variant="outlined"
                                      label={videoFilter.name}
                                      size="small"
                                      color="secondary"
                                    />
                                  );
                                }
                              )}
                            </Box>
<<<<<<< HEAD
                          </ListItem>
                          <ListItem
                            sx={{
                              display: "flex",
                              justifyContent: "flex-end"
                            }}
                          >
                            <ActionIconButton
                              text="INVITE"
                              variant="outlined"
                              color="primary"
                              size="small"
                              onClick={() =>
                                handleCopyParticipantInviteLink(
                                  participant.id,
                                  participant.participant_name,
                                  selectedSession.id
                                )
                              }
                              icon={<ContentCopyIcon />}
                            />
=======
>>>>>>> 2ffb0fe9
                            {/* Displays success/error notification on copy invite link to clipboard */}
                            <CustomSnackbar
                              open={snackbar.open}
                              text={snackbar.text}
                              severity={snackbar.severity}
                              handleClose={
                                handleCloseParticipantInviteLinkFeedback
                              }
                            />
                          </ListItem>
                        </List>
                      </Collapse>
                    </div>
                  );
                }
              )}
            </List>
          </Collapse>
        </List>
        <Typography>{selectedSession.description}</Typography>
      </CardContent>

      {/* Displays list of delete, duplicate, edit and join buttons */}
      <CardActions sx={{ display: "flex", justifyContent: "space-between" }}>
        {(selectedSession.creation_time === 0 ||
          selectedSession.end_time > 0) && (
          <ActionIconButton
            text="DELETE"
            variant="outlined"
            color="error"
            size="medium"
            onClick={() => deleteSession()}
            icon={<DeleteOutlined />}
          />
        )}
        <Box>
          <LinkActionIconButton
            text="DUPLICATE"
            variant="outlined"
            color="primary"
            size="medium"
            path="/sessionForm"
            onClick={() => dispatch(copySession(selectedSession))}
            icon={<ContentCopyIcon />}
          />
          {!selectedSession.creation_time > 0 &&
            selectedSession.end_time === 0 &&
            isFutureSession(selectedSession) && (
              <>
                <LinkActionIconButton
                  text="EDIT"
                  variant="outlined"
                  color="primary"
                  size="medium"
                  path="/sessionForm"
                  onClick={() => dispatch(initializeSession(selectedSession))}
                  icon={<EditOutlined />}
                />
                <LinkActionIconButton
                  text="JOIN"
                  variant="contained"
                  color="primary"
                  size="medium"
                  path="/watchingRoom"
                  onClick={() => {
                    onCreateExperiment(selectedSession.id);
                    dispatch(setCurrentSession(selectedSession));
                  }}
                  icon={<PlayArrowOutlined />}
                />
              </>
            )}
          {selectedSession.creation_time > 0 &&
            selectedSession.end_time === 0 && (
              <LinkActionIconButton
                text="JOIN"
                variant="contained"
                size="medium"
                path="/watchingRoom"
                onClick={() => onJoinExperiment(selectedSession)}
                icon={<PlayArrowOutlined />}
              />
            )}
        </Box>
      </CardActions>
    </Card>
  );
}

export default SessionPreview;<|MERGE_RESOLUTION|>--- conflicted
+++ resolved
@@ -256,30 +256,6 @@
                                 }
                               )}
                             </Box>
-<<<<<<< HEAD
-                          </ListItem>
-                          <ListItem
-                            sx={{
-                              display: "flex",
-                              justifyContent: "flex-end"
-                            }}
-                          >
-                            <ActionIconButton
-                              text="INVITE"
-                              variant="outlined"
-                              color="primary"
-                              size="small"
-                              onClick={() =>
-                                handleCopyParticipantInviteLink(
-                                  participant.id,
-                                  participant.participant_name,
-                                  selectedSession.id
-                                )
-                              }
-                              icon={<ContentCopyIcon />}
-                            />
-=======
->>>>>>> 2ffb0fe9
                             {/* Displays success/error notification on copy invite link to clipboard */}
                             <CustomSnackbar
                               open={snackbar.open}
