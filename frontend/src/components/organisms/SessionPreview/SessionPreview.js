--- conflicted
+++ resolved
@@ -122,133 +122,6 @@
           {/* Displays a collapsible list of all participants */}
           <Collapse in={allParticipantsShow} timeout="auto" unmountOnExit>
             <List component="div" disablePadding>
-<<<<<<< HEAD
-              {selectedSession.participants.map(
-                (participant, participantIndex) => {
-                  return (
-                    <div key={participantIndex}>
-                      <ListItemButton
-                        sx={{ pl: 4 }}
-                        onClick={() =>
-                          handleSingleParticipantClick(participantIndex)
-                        }
-                      >
-                        <ListItemText
-                          primary={`${participant.participant_name}`}
-                        />
-
-                        <ActionIconButton
-                          text="INVITE"
-                          variant="outlined"
-                          color="primary"
-                          size="small"
-                          onClick={() =>
-                            handleCopyParticipantInviteLink(
-                              participant.id,
-                              participant.participant_name,
-                              selectedSession.id
-                            )
-                          }
-                          icon={<ContentCopyIcon />}
-                        />
-                        {expandedParticipant === participantIndex ? (
-                          <ExpandLess />
-                        ) : (
-                          <ExpandMore />
-                        )}
-                      </ListItemButton>
-
-                      {/* Displays a collapsible view of the filters and invite link of selected participant */}
-                      <Collapse
-                        in={expandedParticipant === participantIndex}
-                        timeout="auto"
-                        unmountOnExit
-                      >
-                        <List component="div" disablePadding>
-                          <ListItem
-                            sx={{
-                              pl: 4,
-                              display: "flex",
-                              justifyContent: "space-between"
-                            }}
-                          >
-                            <Typography variant="overline">
-                              Audio Filters :{" "}
-                            </Typography>
-                            {participant.audio_filters.length === 0 &&
-                              participant.video_filters.length === 0 && (
-                                <Typography>
-                                  No audio filters applied!
-                                </Typography>
-                              )}
-                            <Box>
-                              {
-                                // Displays audio filters first and then video filters -> order b/w audio and video filters dosen't matter.
-                                // But each of their own internal order should be maintained.
-                                participant.audio_filters.map(
-                                  (audioFilter, audioFilterIndex) => {
-                                    return (
-                                      <Chip
-                                        key={audioFilterIndex}
-                                        variant="outlined"
-                                        label={audioFilter.name}
-                                        size="small"
-                                        color="secondary"
-                                      />
-                                    );
-                                  }
-                                )
-                              }
-                            </Box>
-                          </ListItem>
-                          <ListItem
-                            sx={{
-                              pl: 4,
-                              display: "flex",
-                              justifyContent: "space-between"
-                            }}
-                          >
-                            <Typography variant="overline">
-                              Video Filters :{" "}
-                            </Typography>
-                            {participant.audio_filters.length === 0 &&
-                              participant.video_filters.length === 0 && (
-                                <Typography>
-                                  No video filters applied!
-                                </Typography>
-                              )}
-                            <Box>
-                              {participant.video_filters.map(
-                                (videoFilter, videoFilterindex) => {
-                                  return (
-                                    <Chip
-                                      key={videoFilterindex}
-                                      variant="outlined"
-                                      label={videoFilter.name}
-                                      size="small"
-                                      color="secondary"
-                                    />
-                                  );
-                                }
-                              )}
-                            </Box>
-                            {/* Displays success/error notification on copy invite link to clipboard */}
-                            <CustomSnackbar
-                              open={snackbar.open}
-                              text={snackbar.text}
-                              severity={snackbar.severity}
-                              handleClose={
-                                handleCloseParticipantInviteLinkFeedback
-                              }
-                            />
-                          </ListItem>
-                        </List>
-                      </Collapse>
-                    </div>
-                  );
-                }
-              )}
-=======
               {selectedSession.participants.map((participant, participantIndex) => {
                 return (
                   <div key={participantIndex}>
@@ -356,7 +229,6 @@
                   </div>
                 );
               })}
->>>>>>> a0cda891
             </List>
           </Collapse>
         </List>
