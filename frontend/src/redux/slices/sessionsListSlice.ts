--- conflicted
+++ resolved
@@ -1,10 +1,6 @@
 import { createSlice, PayloadAction } from "@reduxjs/toolkit";
 import { RootState } from "../../store";
-<<<<<<< HEAD
-import { FiltersData, Session } from "../../types";
-=======
-import { Participant, Session } from "../../types";
->>>>>>> 8e76a993
+import { FiltersData, Participant, Session } from "../../types";
 import {
   filterListById,
   getParticipantById,
@@ -64,9 +60,7 @@
           participant.chat.push(payload.message);
         });
       } else if (target === "experimenter") {
-        const participant = session.participants.find(
-          (participant) => participant.id === author
-        );
+        const participant = session.participants.find((participant) => participant.id === author);
         participant.chat.push(payload.message);
       } else {
         const participant = getParticipantById(target, session);
