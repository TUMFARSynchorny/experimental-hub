--- conflicted
+++ resolved
@@ -1,6 +1,5 @@
 # Contributing
 
-<<<<<<< HEAD
 ## Workflow
 
 To contribute follow the following steps:
@@ -19,15 +18,6 @@
     - **Major changes** are needed then repeat the process after addressing changes which were requested by the reviewer.
     - **Minor changes** are needed then the reviewer can approve the request and let the code contributor know that they are free to merge after addressing the minor changes.
 6. Delete branch(es) after merging into `main`
-=======
-To contribute create a new branch in which changes are made. Branches should be named using the following convention:
-
-`[<frontend/backend>-]<initials>-<topic>`
-
-Branch names are in lowercase. If the change regards the frontend or backend start the name with `frontend` or `backend` respectively. If it's a general change this part is omitted. The topic can be multiple words which should be separated by hyphens (`-`). 
-
-When the work on the branch is done, create a pull request to merge the branch into `main`. After merging, branches are deleted.
->>>>>>> 9a607f4a
 
 ## Conventions
 The following conventions should be followed when working on experimental-hub.
