"""Provide the `Experimenter` class and `experimenter_factory` factory function.

Notes
-----
Use experimenter_factory for creating new Experimenters to ensure that they have a valid
hub.connection.Connection.
"""

from __future__ import annotations
import asyncio
import logging
from typing import Any, Coroutine

from filters import filter_utils
<<<<<<< HEAD
=======
from group_filters import group_filter_utils
>>>>>>> 4a5aa9ae
from filters.filters_data_dict import FiltersDataDict
from session.data.session import is_valid_session
from custom_types.chat_message import is_valid_chatmessage
from custom_types.kick import is_valid_kickrequest
from custom_types.message import MessageDict
from custom_types.success import SuccessDict
from custom_types.note import is_valid_note
from custom_types.mute import is_valid_mute_request
from custom_types.session_id_request import is_valid_session_id_request

from connection.connection_state import ConnectionState
from hub.exceptions import ErrorDictException
from users.user import User
from users.participant import Participant
import experiment.experiment as _exp
import hub.hub as _h


class Experimenter(User):
    """Experimenter is a type of hub.user.User with experimenter rights.

    Has access to a different set of API endpoints than other Users.  API endpoints for
    experimenters are defined here.

    See Also
    --------
    experimenter_factory : Instantiate connection with a new Experimenter based on
        WebRTC `offer`.  Use factory instead of instantiating Experimenter directly.
    """

    _experiment: _exp.Experiment | None
    _hub: _h.Hub

    def __init__(self, experimenter_id: str, hub: _h.Hub) -> None:
        """Instantiate new Experimenter instance.

        Parameters
        ----------
        experimenter_id : str
            Unique identifier for this Experimenter.
        hub : modules.hub.Hub
            Hub this Experimenter is part of.  Used for api calls.

        See Also
        --------
        experimenter_factory : Instantiate connection with a new Experimenter based on
            WebRTC `offer`.  Use factory instead of instantiating Experimenter directly.
        """
        super(Experimenter, self).__init__(experimenter_id)
        self._logger = logging.getLogger(f"Experimenter-{experimenter_id}")
        self._hub = hub
        self._experiment = None

        # Add API endpoints
        self.on_message("GET_SESSION_LIST", self._handle_get_session_list)
        self.on_message("SAVE_SESSION", self._handle_save_session)
        self.on_message("DELETE_SESSION", self._handle_delete_session)
        self.on_message("CREATE_EXPERIMENT", self._handle_create_experiment)
        self.on_message("JOIN_EXPERIMENT", self._handle_join_experiment)
        self.on_message("LEAVE_EXPERIMENT", self._handle_leave_experiment)
        self.on_message("START_EXPERIMENT", self._handle_start_experiment)
        self.on_message("STOP_EXPERIMENT", self._handle_stop_experiment)
        self.on_message("ADD_NOTE", self._handle_add_note)
        self.on_message("CHAT", self._handle_chat)
        self.on_message("KICK_PARTICIPANT", self._handle_kick)
        self.on_message("BAN_PARTICIPANT", self._handle_ban)
        self.on_message("MUTE", self._handle_mute)
        self.on_message("SET_FILTERS", self._handle_set_filters)
<<<<<<< HEAD
=======
        self.on_message("SET_GROUP_FILTERS", self._handle_set_group_filters)
>>>>>>> 4a5aa9ae
        self.on_message("GET_FILTERS_DATA", self._handle_get_filters_data)
        self.on_message(
            "GET_FILTERS_TEST_STATUS",
            self._handle_get_filters_test_status,
        )
        self.on_message("GET_SESSION", self._handle_get_session)

    def __str__(self) -> str:
        """Get string representation of this experimenter.

        Currently, returns value of `__repr__`.
        """
        return f"id={self.id}, experiment={str(self._experiment)}"

    def __repr__(self) -> str:
        """Get representation of this experimenter."""
        return f"Experimenter({str(self)})"

    async def _handle_connection_state_change(self, state: ConnectionState) -> None:
        """Handler for connection "state_change" event.

        Implements the abstract `_handle_connection_state_change` function in
        hub.user.User.

        Parameters
        ----------
        state : hub.connection_state.ConnectionState
            New state of the connection this Experimenter has with the client.
        """
        self._logger.debug(f"Handle state change. State: {state}")
        if state is ConnectionState.CONNECTED:
            self._logger.info(f"Experimenter connected. {str(self)}")
            await self._subscribe_to_participants_streams()

    async def _subscribe_to_participants_streams(self) -> None:
        """Subscribe to all participants in `self._experiment`."""
        if self._experiment is not None:
            coroutines: list[Coroutine] = []
            for p in self._experiment.participants.values():
                if p is self:
                    continue
                coroutines.append(p.add_subscriber(self))
            await asyncio.gather(*coroutines)

    async def _handle_get_session_list(self, _) -> MessageDict:
        """Handle requests with type `GET_SESSION_LIST`.

        Loads all known sessions from session manager.  Responds with type:
        `SESSION_LIST`.

        Parameters
        ----------
        _ : any
            Message data.  Ignored / not required.

        Returns
        -------
        custom_types.message.MessageDict
            MessageDict with type: `SESSION_LIST` and data: list of
            custom_types.session.SessionDict.
        """
        sessions = self._hub.session_manager.get_session_dict_list()
        return MessageDict(type="SESSION_LIST", data=sessions)

    async def _handle_save_session(self, data: Any) -> MessageDict:
        """Handle requests with type `SAVE_SESSION`.

        Checks if received data is a valid SessionDict.  Try to update existing session,
        if `id` in data is not an empty string, otherwise try to create new session.

        As a response, `SAVED_SESSION` is sent to the caller.  Additionally,
        `SESSION_CHANGE` is sent to all other experimenters connected to the hub.

        Parameters
        ----------
        data : any or session.data.session.SessionDict
            Message data, can be anything.  Everything other than
            custom_types.session_id_request.SessionIdRequestDict will raise a
            hub.exceptions.ErrorDictException.

        Raises
        ------
        ErrorDictException
            If data is not a valid SessionDict or session id is not known (cannot update
            unknown session).
        """
        # Data check
        if not is_valid_session(data):
            raise ErrorDictException(
                code=400,
                type="INVALID_DATATYPE",
                description="Message data is not a valid Session object.",
            )

        sm = self._hub.session_manager
        if data["id"] == "":
            # Create new session
            session = sm.create_session(data)

            # Notify all experimenters about the change
            session_dict = session.asdict()
            message = MessageDict(type="SESSION_CHANGE", data=session_dict)
            await self._hub.send_to_experimenters(message, self)
            return MessageDict(type="SAVED_SESSION", data=session_dict)

        # Update existing session
        session = sm.get_session(data["id"])
        if session is None:
            raise ErrorDictException(
                code=404,
                type="UNKNOWN_SESSION",
                description="No session with the given ID found to update.",
            )

        # Check if session has already started and should not be edited anymore
        if session.start_time != 0:
            raise ErrorDictException(
                code=409,
                type="EXPERIMENT_ALREADY_STARTED",
                description="Cannot edit session, session has already started.",
            )

        # Check if read only parameters where changed
        # Checks for participant IDs are included in session.update()
        if data["creation_time"] != session.creation_time:
            raise ErrorDictException(
                code=409,
                type="INVALID_PARAMETER",
                description=(
                    'Cannot change session "creation_time", field is read only.'
                ),
            )

        if data["start_time"] != session.start_time:
            raise ErrorDictException(
                code=409,
                type="INVALID_PARAMETER",
                description='Cannot change session "start_time", field is read only.',
            )

        if data["end_time"] != session.end_time:
            raise ErrorDictException(
                code=409,
                type="INVALID_PARAMETER",
                description='Cannot change session "end_time", field is read only.',
            )

        session.update(data)

        # Notify all experimenters about the change
        session_dict = session.asdict()
        message = MessageDict(type="SESSION_CHANGE", data=session_dict)
        await self._hub.send_to_experimenters(message, self)

        return MessageDict(type="SAVED_SESSION", data=session_dict)

    async def _handle_delete_session(self, data: Any) -> None:
        """Handle requests with type `DELETE_SESSION`.

        Check if data is a valid custom_types.session_id_request.SessionIdRequestDict.
        If found, delete session with the `session_id` in `data`.

        After deletion, a `DELETED_SESSION` message is send to all experimenters.

        Parameters
        ----------
        data : any or custom_types.session_id_request.SessionIdRequestDict
            Message data, can be anything.  Everything other than
            custom_types.session_id_request.SessionIdRequestDict will raise a
            hub.exceptions.ErrorDictException.

        Raises
        ------
        ErrorDictException
            If data is not a valid dict with an `session_id` str or if `session_id` is
            not known.
        """
        if not is_valid_session_id_request(data):
            raise ErrorDictException(
                code=400,
                type="INVALID_DATATYPE",
                description="Message data is not a valid SessionIdRequest.",
            )

        session_id = data["session_id"]
        # Check if there is an experiment running with this session_id
        if session_id in self._hub.experiments:
            raise ErrorDictException(
                code=400,
                type="EXPERIMENT_RUNNING",
                description="Cannot delete session with running experiment.",
            )

        self._hub.session_manager.delete_session(session_id)

        # Notify all experimenters about the change
        message = MessageDict(type="DELETED_SESSION", data=session_id)
        await self._hub.send_to_experimenters(message)

    async def _handle_create_experiment(self, data: Any) -> MessageDict:
        """Handle requests with type `CREATE_EXPERIMENT`.

        Check if data is a valid custom_types.session_id_request.SessionIdRequestDict.
        If found, try to create a new hub.experiment.Experiment based on the session
        with the `session_id` in `data`.

        Experimenters are notified using a `EXPERIMENT_CREATED` message by the hub.

        Parameters
        ----------
        data : any or custom_types.session_id_request.SessionIdRequestDict
            Message data, can be anything.  Everything other than
            custom_types.session_id_request.SessionIdRequestDict will raise a
            hub.exceptions.ErrorDictException.

        Returns
        -------
        custom_types.message.MessageDict
            MessageDict with type: `SUCCESS`, data: custom_types.success.SuccessDict and
            SuccessDict type: `JOIN_EXPERIMENT`.

        Raises
        ------
        ErrorDictException
            If data is not a valid dict with an `session_id` str, if `session_id` is not
            known or if there is already an Experiment with `session_id`.
        """
        if not is_valid_session_id_request(data):
            raise ErrorDictException(
                code=400,
                type="INVALID_DATATYPE",
                description="Message data is not a valid SessionIdRequest.",
            )

        self._experiment = await self._hub.create_experiment(data["session_id"])
        self._experiment.add_experimenter(self)

        # Subscribe to participants in experiment
        await self._subscribe_to_participants_streams()

        # Notify caller that he joined the experiment
        success = SuccessDict(
            type="JOIN_EXPERIMENT",
            description="Successfully started and joined experiment.",
        )
        return MessageDict(type="SUCCESS", data=success)

    async def _handle_join_experiment(self, data: Any) -> MessageDict:
        """Handle requests with type `JOIN_EXPERIMENT`.

        Check if data is a valid custom_types.session_id_request.SessionIdRequestDict.
        If found, try to join an existing hub.experiment.Experiment with the
        `session_id` in `data`.

        Parameters
        ----------
        data : any or custom_types.session_id_request.SessionIdRequestDict
            Message data, can be anything.  Everything other than
            custom_types.session_id_request.SessionIdRequestDict will raise a
            hub.exceptions.ErrorDictException.

        Returns
        -------
        custom_types.message.MessageDict
            MessageDict with type: `SUCCESS`, data: custom_types.success.SuccessDict and
            SuccessDict type: `JOIN_EXPERIMENT`.

        Raises
        ------
        ErrorDictException
            If data is not a valid dict with a `session_id` str or if there is no
            Experiment with `session_id`. Also raises if this experimenter is already
            part of an experiment.
        """
        if not is_valid_session_id_request(data):
            raise ErrorDictException(
                code=400,
                type="INVALID_DATATYPE",
                description="Message data is not a valid SessionIdRequest.",
            )

        if self._experiment is not None:
            raise ErrorDictException(
                code=409,
                type="ALREADY_JOINED_EXPERIMENT",
                description=(
                    "Can not join an experiment while already connected to an "
                    "experiment."
                ),
            )

        experiment = self._hub.experiments.get(data["session_id"])

        if experiment is None:
            raise ErrorDictException(
                code=404,
                type="UNKNOWN_EXPERIMENT",
                description="There is no experiment with the given ID.",
            )

        self._experiment = experiment
        self._experiment.add_experimenter(self)

        # Subscribe to participants in experiment
        await self._subscribe_to_participants_streams()

        success = SuccessDict(
            type="JOIN_EXPERIMENT", description="Successfully joined experiment."
        )
        return MessageDict(type="SUCCESS", data=success)

    async def _handle_leave_experiment(self, _) -> MessageDict:
        """Handle requests with type `LEAVE_EXPERIMENT`.

        If part of an experiment, remove self from experiment and set `self._experiment`
        to None.

        Raises
        ------
        ErrorDictException
            If this Experimenter is not connected to a hub.experiment.Experiment.
        """
        experiment = self.get_experiment_or_raise("Failed to leave experiment.")
        experiment.remove_experimenter(self)

        for participant in experiment.participants.values():
            await participant.remove_subscriber(self)

        self._experiment = None

        success = SuccessDict(
            type="LEAVE_EXPERIMENT", description="Successfully left experiment."
        )
        return MessageDict(type="SUCCESS", data=success)

    async def _handle_start_experiment(self, _) -> MessageDict:
        """Handle requests with type `START_EXPERIMENT`.

        Parameters
        ----------
        _ : any
            Message data.  Ignored / not required.

        Returns
        -------
        custom_types.message.MessageDict
            MessageDict with type: `SUCCESS`, data: custom_types.success.SuccessDict and
            SuccessDict type: `START_EXPERIMENT`.

        Raises
        ------
        ErrorDictException
            If this Experimenter is not connected to a hub.experiment.Experiment or
            the Experiment has already started.
        """
        experiment = self.get_experiment_or_raise("Cannot start experiment.")
        await experiment.start()

        success = SuccessDict(
            type="START_EXPERIMENT", description="Successfully started experiment."
        )
        return MessageDict(type="SUCCESS", data=success)

    async def _handle_stop_experiment(self, _) -> MessageDict:
        """Handle requests with type `STOP_EXPERIMENT`.

        Parameters
        ----------
        _ : any
            Message data.  Ignored / not required.

        Returns
        -------
        custom_types.message.MessageDict
            MessageDict with type: `SUCCESS`, data: custom_types.success.SuccessDict and
            SuccessDict type: `STOP_EXPERIMENT`.

        Raises
        ------
        ErrorDictException
            If this Experimenter is not connected to a hub.experiment.Experiment or
            the Experiment has already ended.
        """
        experiment = self.get_experiment_or_raise("Cannot stop experiment.")
        await experiment.stop()

        success = SuccessDict(
            type="STOP_EXPERIMENT", description="Successfully stopped experiment."
        )
        return MessageDict(type="SUCCESS", data=success)

    async def _handle_add_note(self, data: Any) -> MessageDict:
        """Handle requests with type `ADD_NOTE`.

        Check if data is a valid custom_types.note.NoteDict and adds the note to the
        hub.experiment.Experiment the Experimenter is connected to.

        Parameters
        ----------
        data : any or custom_types.note.NoteDict
            Message data, can be anything.  Everything other than
            custom_types.note.NoteDict will raise a
            hub.exceptions.ErrorDictException.

        Returns
        -------
        custom_types.message.MessageDict
            MessageDict with type: `SUCCESS`, data: custom_types.success.SuccessDict and
            SuccessDict type: `ADD_NOTE`.

        Raises
        ------
        ErrorDictException
            If data is not a valid custom_types.note.NoteDict or if this Experimenter is
            not connected to a hub.experiment.Experiment.
        """
        if not is_valid_note(data):
            raise ErrorDictException(
                code=400,
                type="INVALID_DATATYPE",
                description="Message data is not a valid Note.",
            )

        experiment = self.get_experiment_or_raise("Cannot add note.")
        experiment.session.notes.append(data)

        success = SuccessDict(type="ADD_NOTE", description="Successfully added note.")
        return MessageDict(type="SUCCESS", data=success)

    async def _handle_chat(self, data: Any) -> MessageDict:
        """Handle requests with type `CHAT`.

        Check if data is a valid custom_types.chat_message.ChatMessageDict, `target` is
        "experimenter" and pass the request to the experiment.

        Parameters
        ----------
        data : any or custom_types.chat_message.ChatMessageDict
            Message data, can be anything.  Everything other than
            custom_types.chat_message.ChatMessageDict will raise an ErrorDictException.

        Returns
        -------
        custom_types.message.MessageDict
            MessageDict with type: `SUCCESS`, data: custom_types.success.SuccessDict and
            SuccessDict type: `CHAT`.

        Raises
        ------
        ErrorDictException
            If data is not a valid custom_types.chat_message.ChatMessageDict,
            `target` is not "experimenter" or this Experimenter is not connected to a
            hub.experiment.Experiment.
        """
        if not is_valid_chatmessage(data):
            raise ErrorDictException(
                code=400,
                type="INVALID_DATATYPE",
                description="Message data is not a valid ChatMessage.",
            )

        if data["author"] != "experimenter":
            raise ErrorDictException(
                code=400,
                type="INVALID_REQUEST",
                description="Author of message must be experimenter.",
            )

        experiment = self.get_experiment_or_raise("Cannot send chat message.")
        await experiment.handle_chat_message(data)

        success = SuccessDict(
            type="CHAT", description="Successfully send chat message."
        )
        return MessageDict(type="SUCCESS", data=success)

    async def _handle_kick(self, data: Any) -> MessageDict:
        """Handle requests with type `KICK`.

        Check if data is a valid custom_types.kick.KickRequestDict and pass the request
        to the experiment.

        Parameters
        ----------
        data : any or custom_types.kick.KickRequestDict
            Message data, can be anything.  Everything other than
            custom_types.kick.KickRequestDict will raise an ErrorDictException.

        Returns
        -------
        custom_types.message.MessageDict
            MessageDict with type: `SUCCESS`, data: custom_types.success.SuccessDict and
            SuccessDict type: `KICK`.

        Raises
        ------
        ErrorDictException
            If data is not a valid custom_types.kick.KickRequestDict or if this
            Experimenter is not connected to a hub.experiment.Experiment.
        """
        if not is_valid_kickrequest(data):
            raise ErrorDictException(
                code=400,
                type="INVALID_DATATYPE",
                description="Message data is not a valid KickRequest.",
            )

        experiment = self.get_experiment_or_raise("Cannot kick participant.")
        await experiment.kick_participant(data["participant_id"], data["reason"])

        success = SuccessDict(
            type="KICK_PARTICIPANT", description="Successfully kicked participant."
        )
        return MessageDict(type="SUCCESS", data=success)

    async def _handle_ban(self, data: Any) -> MessageDict:
        """Handle requests with type `BAN`.

        Check if data is a valid custom_types.kick.KickRequestDict and pass the request
        to the experiment.

        Parameters
        ----------
        data : any or custom_types.kick.KickRequestDict
            Message data, can be anything.  Everything other than
            custom_types.kick.KickRequestDict will raise an ErrorDictException.

        Returns
        -------
        custom_types.message.MessageDict
            MessageDict with type: `SUCCESS`, data: custom_types.success.SuccessDict and
            SuccessDict type: `BAN`.

        Raises
        ------
        ErrorDictException
            If data is not a valid custom_types.kick.KickRequestDict or if this
            Experimenter is not connected to a hub.experiment.Experiment.
        """
        if not is_valid_kickrequest(data):
            raise ErrorDictException(
                code=400,
                type="INVALID_DATATYPE",
                description="Message data is not a valid KickRequest.",
            )

        experiment = self.get_experiment_or_raise("Cannot ban participant.")
        await experiment.ban_participant(data["participant_id"], data["reason"])

        success = SuccessDict(
            type="BAN_PARTICIPANT", description="Successfully banned participant."
        )
        return MessageDict(type="SUCCESS", data=success)

    async def _handle_mute(self, data: Any) -> MessageDict:
        """Handle requests with type `MUTE`.

        Check if data is a valid custom_types.mute.MuteRequestDict, parse and pass the
        request to the experiment.

        Parameters
        ----------
        data : any or custom_types.mute.MuteRequestDict
            Message data, can be anything.  Everything other than
            custom_types.mute.MuteRequestDict will raise an ErrorDictException.

        Returns
        -------
        custom_types.message.MessageDict
            MessageDict with type: `SUCCESS`, data: custom_types.success.SuccessDict and
            SuccessDict type: `MUTE`.

        Raises
        ------
        ErrorDictException
            If data is not a valid custom_types.mute.MuteRequestDict or if this
            Experimenter is not connected to a hub.experiment.Experiment.
        """
        if not is_valid_mute_request(data):
            raise ErrorDictException(
                code=400,
                type="INVALID_DATATYPE",
                description="Message data is not a valid MuteRequest.",
            )

        experiment = self.get_experiment_or_raise("Failed to mute participant.")
        await experiment.mute_participant(
            data["participant_id"], data["mute_video"], data["mute_audio"]
        )

        success = SuccessDict(
            type="MUTE", description="Successfully changed muted state for participant."
        )
        return MessageDict(type="SUCCESS", data=success)

    async def _handle_set_filters(self, data: Any) -> MessageDict:
        """Handle requests with type `SET_FILTERS`.

        Check if data is a valid custom_types.filters.SetFiltersRequestDict.

        Parameters
        ----------
        data : any or filters.SetFiltersRequestDict
            Message data.  Checks if data is a valid SetFiltersRequestDict and raises
            an ErrorDictException if not.

        Returns
        -------
        custom_types.message.MessageDict
            MessageDict with type: `ERROR`, data: custom_types.error.ErrorDict and
            ErrorType type: `NOT_IMPLEMENTED`.

        Raises
        ------
        ErrorDictException
            If data is not a valid custom_types.filters.SetFiltersRequestDict.
        """
        if not filter_utils.is_valid_set_filters_request(data):
            raise ErrorDictException(
                code=400,
                type="INVALID_DATATYPE",
                description="Message data is not a valid SetFiltersRequest.",
            )

        participant_id = data["participant_id"]
        video_filters = data["video_filters"]
        audio_filters = data["audio_filters"]
        experiment = self.get_experiment_or_raise("Failed to set filters.")
        coroutines = []

        if participant_id == "all":
            # Update participant data
            for p_data in experiment.session.participants.values():
                p_data.video_filters = video_filters
                p_data.audio_filters = audio_filters

            # Update connected Participants
            for p in experiment.participants.values():
                if p.connection is not None:
                    coroutines.append(p.set_video_filters(video_filters))
                    coroutines.append(p.set_audio_filters(audio_filters))

        elif participant_id in experiment.session.participants:
            # Update participant data
            p_data = experiment.session.participants[participant_id]
            p_data.video_filters = video_filters
            p_data.audio_filters = audio_filters

            # Update connected Participant
            p = experiment.participants.get(participant_id)
            if p is not None:
                coroutines.append(p.set_video_filters(video_filters))
                coroutines.append(p.set_audio_filters(audio_filters))
        else:
            raise ErrorDictException(
                code=404,
                type="UNKNOWN_PARTICIPANT",
                description=f'Unknown participant ID: "{participant_id}".',
            )
        await asyncio.gather(*coroutines)

        # Notify Experimenters connected to the hub about the data change
        message = MessageDict(type="SESSION_CHANGE", data=experiment.session.asdict())
        await self._hub.send_to_experimenters(message)

        # Respond with success message
        success = SuccessDict(
            type="SET_FILTERS", description="Successfully changed filters."
        )
        return MessageDict(type="SUCCESS", data=success)

    async def _handle_get_filters_data(self, data: Any) -> MessageDict:
        """Handle requests with type `GET_FILTERS_DATA`.

        Check if data is a valid GetFiltersDataRequestDict and return filter data for
        all participants.

        Parameters
        ----------
        data : any or filters.GetFiltersDataRequestDict
            Message data.  Checks if data is a valid GetFiltersDataRequestDict and raises
            an ErrorDictException if not.

        Returns
        -------
        custom_types.message.MessageDict
            MessageDict with type: `FILTERS_DATA`, data: dict[str, FiltersDataDict]

        Raises
        ------
        ErrorDictException
            If data is not a valid custom_types.filters.GetFiltersDataRequestDict.
            Or if values of data are incorrect.
        """
        if not filter_utils.is_valid_get_filters_data_dict(data):
            raise ErrorDictException(
                code=400,
                type="INVALID_DATATYPE",
                description="Message data is not a valid GetFiltersData.",
            )

        res = await self.get_filters_data_for_all_participants(data)
        return MessageDict(type="FILTERS_DATA", data=res)

    def get_participant_or_raise(self, participant_id: str) -> Participant:
        """Get Participant with ID `participant_id` or raise ErrorDictException.

        Use to check if a Participant with `participant_id` exists.

        Parameters
        ----------
        participant_id : str
            ID of the participant to get.

        Raises
        ------
        ErrorDictException
            If `self._experiment` is None or if `participant_id` is not in
            `self._experiment.participants`.
        """
        experiment = self.get_experiment_or_raise("Failed to get filters data.")
        if participant_id not in experiment.participants:
            raise ErrorDictException(
                code=404,
                type="UNKNOWN_PARTICIPANT",
                description=f'Participant with id "{participant_id}" not found.',
            )
        return experiment.participants[participant_id]

    async def _handle_get_filters_test_status(self, data: Any) -> MessageDict:
        """Handle requests with type `GET_FILTERS_TEST_STATUS`.

        Check if data is a valid GetFiltersTestStatusRequestDict and return filter test
        statuses for all participants or specific participant.

        Parameters
        ----------
        data : any or filters.GetFiltersTestStatusRequestDict
            Message data.  Checks if data is a valid GetFiltersTestStatusRequestDict and
            raises an ErrorDictException if not.

        Returns
        -------
        custom_types.message.MessageDict
            MessageDict with type: `FILTERS_TEST_STATUS`, data: dict[str, FiltersDataDict]

        Raises
        ------
        ErrorDictException
            If data is not a valid custom_types.filters.GetFiltersTestStatusRequestDict.
            Or if values of data are incorrect.
        """
        print(data)
        if not filter_utils.is_valid_get_filters_test_status_dict(data):
            raise ErrorDictException(
                code=400,
                type="INVALID_DATATYPE",
                description="Message data is not a valid GET_FILTERS_TEST_STATUS.",
            )

        participant_id = data.pop("participant_id")

        if participant_id == "all":
            res = await self.get_filters_data_for_all_participants(data)
            # send message to all participants
            participant_id = "participants"
        else:
            participant = self.get_participant_or_raise(participant_id)
            res: dict[str, FiltersDataDict] = {}

            res[
                participant_id
            ] = await participant.get_filters_data_for_one_participant(data)

        answer = MessageDict(type="FILTERS_TEST_STATUS", data=res)
        await self._experiment.send(participant_id, answer)

    async def _handle_get_filters_data(self, data: Any) -> MessageDict:
        """Handle requests with type `GET_FILTERS_DATA`.

        Check if data is a valid GetFiltersDataRequestDict and return filter data for
        all participants.

        Parameters
        ----------
        data : any or filters.GetFiltersDataRequestDict
            Message data.  Checks if data is a valid GetFiltersDataRequestDict and raises
            an ErrorDictException if not.

        Returns
        -------
        custom_types.message.MessageDict
            MessageDict with type: `FILTERS_DATA`, data: dict[str, FiltersDataDict]

        Raises
        ------
        ErrorDictException
            If data is not a valid custom_types.filters.GetFiltersDataRequestDict.
            Or if values of data are incorrect.
        """
        if not filter_utils.is_valid_get_filters_data_dict(data):
            raise ErrorDictException(
                code=400,
                type="INVALID_DATATYPE",
                description="Message data is not a valid GetFiltersData.",
            )

        res = await self.get_filters_data_for_all_participants(data)
        return MessageDict(type="FILTERS_DATA", data=res)

    def get_participant_or_raise(self, participant_id: str) -> Participant:
        """Get Participant with ID `participant_id` or raise ErrorDictException.

        Use to check if a Participant with `participant_id` exists.

        Parameters
        ----------
        participant_id : str
            ID of the participant to get.

        Raises
        ------
        ErrorDictException
            If `self._experiment` is None or if `participant_id` is not in
            `self._experiment.participants`.
        """
        experiment = self.get_experiment_or_raise("Failed to get filters data.")
        if participant_id not in experiment.participants:
            raise ErrorDictException(
                code=404,
                type="UNKNOWN_PARTICIPANT",
                description=f'Participant with id "{participant_id}" not found.',
            )
        return experiment.participants[participant_id]

    async def _handle_get_filters_test_status(self, data: Any) -> MessageDict:
        """Handle requests with type `GET_FILTERS_TEST_STATUS`.

        Check if data is a valid GetFiltersTestStatusRequestDict and return filter test
        statuses for all participants or specific participant.

        Parameters
        ----------
        data : any or filters.GetFiltersTestStatusRequestDict
            Message data.  Checks if data is a valid GetFiltersTestStatusRequestDict and
            raises an ErrorDictException if not.

        Returns
        -------
        custom_types.message.MessageDict
            MessageDict with type: `FILTERS_TEST_STATUS`, data: dict[str, FiltersDataDict]

        Raises
        ------
        ErrorDictException
            If data is not a valid custom_types.filters.GetFiltersTestStatusRequestDict.
            Or if values of data are incorrect.
        """
        print(data)
        if not filter_utils.is_valid_get_filters_test_status_dict(data):
            raise ErrorDictException(
                code=400,
                type="INVALID_DATATYPE",
                description="Message data is not a valid GET_FILTERS_TEST_STATUS.",
            )

        participant_id = data.pop("participant_id")

        if participant_id == "all":
            res = await self.get_filters_data_for_all_participants(data)
            # send message to all participants
            participant_id = "participants"
        else:
            participant = self.get_participant_or_raise(participant_id)
            res: dict[str, FiltersDataDict] = {}

            res[
                participant_id
            ] = await participant.get_filters_data_for_one_participant(data)

        answer = MessageDict(type="FILTERS_TEST_STATUS", data=res)
        await self._experiment.send(participant_id, answer)

    async def _handle_get_session(self, data: Any) -> MessageDict:
        """Handle requests with type `GET_SESSION`.

        Loads session with given id from session manager.  Responds with type:
        `GET_SESSION`.

        Parameters
        ----------
        _ : any
            Message data.  Ignored / not required.

        Returns
        -------
        custom_types.message.MessageDict with type: `SESSION` and data: custom_types.session.SessionDict.
        """
        session = self._hub.session_manager.get_session(data["session_id"])
        if session is None:
            raise ErrorDictException(
                code=404,
                type="UNKNOWN_SESSION",
                description="No session with the given ID found to update.",
            )
        session_dict = session.asdict()
        return MessageDict(type="SESSION", data=session_dict)<|MERGE_RESOLUTION|>--- conflicted
+++ resolved
@@ -12,10 +12,7 @@
 from typing import Any, Coroutine
 
 from filters import filter_utils
-<<<<<<< HEAD
-=======
 from group_filters import group_filter_utils
->>>>>>> 4a5aa9ae
 from filters.filters_data_dict import FiltersDataDict
 from session.data.session import is_valid_session
 from custom_types.chat_message import is_valid_chatmessage
@@ -84,10 +81,7 @@
         self.on_message("BAN_PARTICIPANT", self._handle_ban)
         self.on_message("MUTE", self._handle_mute)
         self.on_message("SET_FILTERS", self._handle_set_filters)
-<<<<<<< HEAD
-=======
         self.on_message("SET_GROUP_FILTERS", self._handle_set_group_filters)
->>>>>>> 4a5aa9ae
         self.on_message("GET_FILTERS_DATA", self._handle_get_filters_data)
         self.on_message(
             "GET_FILTERS_TEST_STATUS",
@@ -759,6 +753,69 @@
         )
         return MessageDict(type="SUCCESS", data=success)
 
+    async def _handle_set_group_filters(self, data: Any) -> MessageDict:
+        if not group_filter_utils.is_valid_set_group_filters_request(data):
+            raise ErrorDictException(
+                code=400,
+                type="INVALID_DATATYPE",
+                description="Message data is not a valid SetGroupFiltersRequest.",
+            )
+
+        video_group_filters = data["video_group_filters"]
+        video_group_filter_ports = []
+        for _ in video_group_filters:
+            video_group_filter_ports.append(group_filter_utils.find_an_available_port())
+
+        audio_group_filters = data["audio_group_filters"]
+        audio_group_filter_ports = []
+        for _ in audio_group_filters:
+            audio_group_filter_ports.append(group_filter_utils.find_an_available_port())
+
+        experiment = self.get_experiment_or_raise("Failed to set filters.")
+        coroutines = []
+
+        # Update experiment with group filter aggregator
+        coroutines.append(
+            experiment.set_video_group_filter_aggregators(
+                video_group_filters, video_group_filter_ports
+            )
+        )
+        coroutines.append(
+            experiment.set_audio_group_filter_aggregators(
+                audio_group_filters, audio_group_filter_ports
+            )
+        )
+
+        # Update participant data
+        for p_data in experiment.session.participants.values():
+            p_data.video_group_filters = video_group_filters
+            p_data.audio_group_filters = audio_group_filters
+
+        # Update connected Participants
+        for p in experiment.participants.values():
+            if p.connection is not None:
+                coroutines.append(
+                    p.set_video_group_filters(
+                        video_group_filters, video_group_filter_ports
+                    )
+                )
+                coroutines.append(
+                    p.set_audio_group_filters(
+                        audio_group_filters, audio_group_filter_ports
+                    )
+                )
+        await asyncio.gather(*coroutines)
+
+        # Notify Experimenters connected to the hub about the data change
+        message = MessageDict(type="SESSION_CHANGE", data=experiment.session.asdict())
+        await self._hub.send_to_experimenters(message)
+
+        # Respond with success message
+        success = SuccessDict(
+            type="SET_GROUP_FILTERS", description="Successfully changed group filters."
+        )
+        return MessageDict(type="SUCCESS", data=success)
+
     async def _handle_get_filters_data(self, data: Any) -> MessageDict:
         """Handle requests with type `GET_FILTERS_DATA`.
 
@@ -865,112 +922,6 @@
         answer = MessageDict(type="FILTERS_TEST_STATUS", data=res)
         await self._experiment.send(participant_id, answer)
 
-    async def _handle_get_filters_data(self, data: Any) -> MessageDict:
-        """Handle requests with type `GET_FILTERS_DATA`.
-
-        Check if data is a valid GetFiltersDataRequestDict and return filter data for
-        all participants.
-
-        Parameters
-        ----------
-        data : any or filters.GetFiltersDataRequestDict
-            Message data.  Checks if data is a valid GetFiltersDataRequestDict and raises
-            an ErrorDictException if not.
-
-        Returns
-        -------
-        custom_types.message.MessageDict
-            MessageDict with type: `FILTERS_DATA`, data: dict[str, FiltersDataDict]
-
-        Raises
-        ------
-        ErrorDictException
-            If data is not a valid custom_types.filters.GetFiltersDataRequestDict.
-            Or if values of data are incorrect.
-        """
-        if not filter_utils.is_valid_get_filters_data_dict(data):
-            raise ErrorDictException(
-                code=400,
-                type="INVALID_DATATYPE",
-                description="Message data is not a valid GetFiltersData.",
-            )
-
-        res = await self.get_filters_data_for_all_participants(data)
-        return MessageDict(type="FILTERS_DATA", data=res)
-
-    def get_participant_or_raise(self, participant_id: str) -> Participant:
-        """Get Participant with ID `participant_id` or raise ErrorDictException.
-
-        Use to check if a Participant with `participant_id` exists.
-
-        Parameters
-        ----------
-        participant_id : str
-            ID of the participant to get.
-
-        Raises
-        ------
-        ErrorDictException
-            If `self._experiment` is None or if `participant_id` is not in
-            `self._experiment.participants`.
-        """
-        experiment = self.get_experiment_or_raise("Failed to get filters data.")
-        if participant_id not in experiment.participants:
-            raise ErrorDictException(
-                code=404,
-                type="UNKNOWN_PARTICIPANT",
-                description=f'Participant with id "{participant_id}" not found.',
-            )
-        return experiment.participants[participant_id]
-
-    async def _handle_get_filters_test_status(self, data: Any) -> MessageDict:
-        """Handle requests with type `GET_FILTERS_TEST_STATUS`.
-
-        Check if data is a valid GetFiltersTestStatusRequestDict and return filter test
-        statuses for all participants or specific participant.
-
-        Parameters
-        ----------
-        data : any or filters.GetFiltersTestStatusRequestDict
-            Message data.  Checks if data is a valid GetFiltersTestStatusRequestDict and
-            raises an ErrorDictException if not.
-
-        Returns
-        -------
-        custom_types.message.MessageDict
-            MessageDict with type: `FILTERS_TEST_STATUS`, data: dict[str, FiltersDataDict]
-
-        Raises
-        ------
-        ErrorDictException
-            If data is not a valid custom_types.filters.GetFiltersTestStatusRequestDict.
-            Or if values of data are incorrect.
-        """
-        print(data)
-        if not filter_utils.is_valid_get_filters_test_status_dict(data):
-            raise ErrorDictException(
-                code=400,
-                type="INVALID_DATATYPE",
-                description="Message data is not a valid GET_FILTERS_TEST_STATUS.",
-            )
-
-        participant_id = data.pop("participant_id")
-
-        if participant_id == "all":
-            res = await self.get_filters_data_for_all_participants(data)
-            # send message to all participants
-            participant_id = "participants"
-        else:
-            participant = self.get_participant_or_raise(participant_id)
-            res: dict[str, FiltersDataDict] = {}
-
-            res[
-                participant_id
-            ] = await participant.get_filters_data_for_one_participant(data)
-
-        answer = MessageDict(type="FILTERS_TEST_STATUS", data=res)
-        await self._experiment.send(participant_id, answer)
-
     async def _handle_get_session(self, data: Any) -> MessageDict:
         """Handle requests with type `GET_SESSION`.
 
