"""Provide the `Experimenter` class and `experimenter_factory` factory function.

Notes
-----
Use experimenter_factory for creating new Experimenters to ensure that they have a valid
hub.connection.Connection.
"""

from __future__ import annotations
import asyncio
import logging
from typing import Any, Coroutine

from filters import filter_utils
from group_filters import group_filter_utils
from filters.filters_data_dict import FiltersDataDict
from session.data.session import is_valid_session
from custom_types.chat_message import is_valid_chatmessage
from custom_types.kick import is_valid_kickrequest
from custom_types.message import MessageDict
from custom_types.success import SuccessDict
from custom_types.note import is_valid_note
from custom_types.mute import is_valid_mute_request
from custom_types.session_id_request import is_valid_session_id_request

from connection.connection_state import ConnectionState
from hub.exceptions import ErrorDictException
from users.user import User
from users.participant import Participant
import experiment.experiment as _exp
import hub.hub as _h


class Experimenter(User):
    """Experimenter is a type of hub.user.User with experimenter rights.

    Has access to a different set of API endpoints than other Users.  API endpoints for
    experimenters are defined here.

    See Also
    --------
    experimenter_factory : Instantiate connection with a new Experimenter based on
        WebRTC `offer`.  Use factory instead of instantiating Experimenter directly.
    """

    _experiment: _exp.Experiment | None
    _hub: _h.Hub

    def __init__(self, experimenter_id: str, hub: _h.Hub) -> None:
        """Instantiate new Experimenter instance.

        Parameters
        ----------
        experimenter_id : str
            Unique identifier for this Experimenter.
        hub : modules.hub.Hub
            Hub this Experimenter is part of.  Used for api calls.

        See Also
        --------
        experimenter_factory : Instantiate connection with a new Experimenter based on
            WebRTC `offer`.  Use factory instead of instantiating Experimenter directly.
        """
        super(Experimenter, self).__init__(experimenter_id)
        self._logger = logging.getLogger(f"Experimenter-{experimenter_id}")
        self._hub = hub
        self._experiment = None

        # Add API endpoints
        self.on_message("GET_SESSION_LIST", self._handle_get_session_list)
        self.on_message("SAVE_SESSION", self._handle_save_session)
        self.on_message("DELETE_SESSION", self._handle_delete_session)
        self.on_message("CREATE_EXPERIMENT", self._handle_create_experiment)
        self.on_message("JOIN_EXPERIMENT", self._handle_join_experiment)
        self.on_message("LEAVE_EXPERIMENT", self._handle_leave_experiment)
        self.on_message("START_EXPERIMENT", self._handle_start_experiment)
        self.on_message("STOP_EXPERIMENT", self._handle_stop_experiment)
        self.on_message("ADD_NOTE", self._handle_add_note)
        self.on_message("CHAT", self._handle_chat)
        self.on_message("KICK_PARTICIPANT", self._handle_kick)
        self.on_message("BAN_PARTICIPANT", self._handle_ban)
        self.on_message("MUTE", self._handle_mute)
        self.on_message("SET_FILTERS", self._handle_set_filters)
        self.on_message("SET_GROUP_FILTERS", self._handle_set_group_filters)
        self.on_message("GET_FILTERS_DATA", self._handle_get_filters_data)
        self.on_message(
            "GET_FILTERS_DATA_SEND_TO_PARTICIPANT",
            self._handle_get_filters_data_send_to_participant,
        )
        self.on_message("GET_SESSION", self._handle_get_session)
<<<<<<< HEAD
        self.on_message("UPDATE_READ_MESSAGE_TIME", self._handle_message_read_time)
=======
        self.on_message("GET_FILTERS_CONFIG", self._handle_get_filters_config)
>>>>>>> 7fd97555

    def __str__(self) -> str:
        """Get string representation of this experimenter.

        Currently, returns value of `__repr__`.
        """
        return f"id={self.id}, experiment={str(self._experiment)}"

    def __repr__(self) -> str:
        """Get representation of this experimenter."""
        return f"Experimenter({str(self)})"

    async def _handle_connection_state_change(self, state: ConnectionState) -> None:
        """Handler for connection "state_change" event.

        Implements the abstract `_handle_connection_state_change` function in
        hub.user.User.

        Parameters
        ----------
        state : hub.connection_state.ConnectionState
            New state of the connection this Experimenter has with the client.
        """
        self._logger.debug(f"Handle state change. State: {state}")
        if state is ConnectionState.CONNECTED:
            self._logger.info(f"Experimenter connected. {str(self)}")
            await self._subscribe_to_participants_streams()

    async def _subscribe_to_participants_streams(self) -> None:
        """Subscribe to all participants in `self._experiment`."""
        if self._experiment is not None:
            coroutines: list[Coroutine] = []
            for p in self._experiment.participants.values():
                if p is self:
                    continue
                coroutines.append(p.add_subscriber(self))
            await asyncio.gather(*coroutines)

    async def _handle_get_session_list(self, _) -> MessageDict:
        """Handle requests with type `GET_SESSION_LIST`.

        Loads all known sessions from session manager.  Responds with type:
        `SESSION_LIST`.

        Parameters
        ----------
        _ : any
            Message data.  Ignored / not required.

        Returns
        -------
        custom_types.message.MessageDict
            MessageDict with type: `SESSION_LIST` and data: list of
            custom_types.session.SessionDict.
        """
        sessions = self._hub.session_manager.get_session_dict_list()
        return MessageDict(type="SESSION_LIST", data=sessions)

    async def _handle_save_session(self, data: Any) -> MessageDict:
        """Handle requests with type `SAVE_SESSION`.

        Checks if received data is a valid SessionDict.  Try to update existing session,
        if `id` in data is not an empty string, otherwise try to create new session.

        As a response, `SAVED_SESSION` is sent to the caller.  Additionally,
        `SESSION_CHANGE` is sent to all other experimenters connected to the hub.

        Parameters
        ----------
        data : any or session.data.session.SessionDict
            Message data, can be anything.  Everything other than
            custom_types.session_id_request.SessionIdRequestDict will raise a
            hub.exceptions.ErrorDictException.

        Raises
        ------
        ErrorDictException
            If data is not a valid SessionDict or session id is not known (cannot update
            unknown session).
        """
        # Data check
        if not is_valid_session(data):
            raise ErrorDictException(
                code=400,
                type="INVALID_DATATYPE",
                description="Message data is not a valid Session object.",
            )

        sm = self._hub.session_manager
        if data["id"] == "":
            # Create new session
            session = sm.create_session(data)

            # Notify all experimenters about the change
            session_dict = session.asdict()
            message = MessageDict(type="SESSION_CHANGE", data=session_dict)
            await self._hub.send_to_experimenters(message, self)
            return MessageDict(type="SAVED_SESSION", data=session_dict)

        # Update existing session
        session = sm.get_session(data["id"])
        if session is None:
            raise ErrorDictException(
                code=404,
                type="UNKNOWN_SESSION",
                description="No session with the given ID found to update.",
            )

        # Check if session has already started and should not be edited anymore
        if session.start_time != 0:
            raise ErrorDictException(
                code=409,
                type="EXPERIMENT_ALREADY_STARTED",
                description="Cannot edit session, session has already started.",
            )

        # Check if read only parameters where changed
        # Checks for participant IDs are included in session.update()
        if data["creation_time"] != session.creation_time:
            raise ErrorDictException(
                code=409,
                type="INVALID_PARAMETER",
                description=(
                    'Cannot change session "creation_time", field is read only.'
                ),
            )

        if data["start_time"] != session.start_time:
            raise ErrorDictException(
                code=409,
                type="INVALID_PARAMETER",
                description='Cannot change session "start_time", field is read only.',
            )

        if data["end_time"] != session.end_time:
            raise ErrorDictException(
                code=409,
                type="INVALID_PARAMETER",
                description='Cannot change session "end_time", field is read only.',
            )

        session.update(data)

        # Notify all experimenters about the change
        session_dict = session.asdict()
        message = MessageDict(type="SESSION_CHANGE", data=session_dict)
        await self._hub.send_to_experimenters(message, self)

        return MessageDict(type="SAVED_SESSION", data=session_dict)

    async def _handle_delete_session(self, data: Any) -> None:
        """Handle requests with type `DELETE_SESSION`.

        Check if data is a valid custom_types.session_id_request.SessionIdRequestDict.
        If found, delete session with the `session_id` in `data`.

        After deletion, a `DELETED_SESSION` message is send to all experimenters.

        Parameters
        ----------
        data : any or custom_types.session_id_request.SessionIdRequestDict
            Message data, can be anything.  Everything other than
            custom_types.session_id_request.SessionIdRequestDict will raise a
            hub.exceptions.ErrorDictException.

        Raises
        ------
        ErrorDictException
            If data is not a valid dict with an `session_id` str or if `session_id` is
            not known.
        """
        if not is_valid_session_id_request(data):
            raise ErrorDictException(
                code=400,
                type="INVALID_DATATYPE",
                description="Message data is not a valid SessionIdRequest.",
            )

        session_id = data["session_id"]
        # Check if there is an experiment running with this session_id
        if session_id in self._hub.experiments:
            raise ErrorDictException(
                code=400,
                type="EXPERIMENT_RUNNING",
                description="Cannot delete session with running experiment.",
            )

        self._hub.session_manager.delete_session(session_id)

        # Notify all experimenters about the change
        message = MessageDict(type="DELETED_SESSION", data=session_id)
        await self._hub.send_to_experimenters(message)

    async def _handle_create_experiment(self, data: Any) -> MessageDict:
        """Handle requests with type `CREATE_EXPERIMENT`.

        Check if data is a valid custom_types.session_id_request.SessionIdRequestDict.
        If found, try to create a new hub.experiment.Experiment based on the session
        with the `session_id` in `data`.

        Experimenters are notified using a `EXPERIMENT_CREATED` message by the hub.

        Parameters
        ----------
        data : any or custom_types.session_id_request.SessionIdRequestDict
            Message data, can be anything.  Everything other than
            custom_types.session_id_request.SessionIdRequestDict will raise a
            hub.exceptions.ErrorDictException.

        Returns
        -------
        custom_types.message.MessageDict
            MessageDict with type: `SUCCESS`, data: custom_types.success.SuccessDict and
            SuccessDict type: `JOIN_EXPERIMENT`.

        Raises
        ------
        ErrorDictException
            If data is not a valid dict with an `session_id` str, if `session_id` is not
            known or if there is already an Experiment with `session_id`.
        """
        if not is_valid_session_id_request(data):
            raise ErrorDictException(
                code=400,
                type="INVALID_DATATYPE",
                description="Message data is not a valid SessionIdRequest.",
            )

        self._experiment = await self._hub.create_experiment(data["session_id"])
        self._experiment.add_experimenter(self)

        # Subscribe to participants in experiment
        await self._subscribe_to_participants_streams()

        # Notify caller that he joined the experiment
        success = SuccessDict(
            type="JOIN_EXPERIMENT",
            description="Successfully started and joined experiment.",
        )
        return MessageDict(type="SUCCESS", data=success)

    async def _handle_join_experiment(self, data: Any) -> MessageDict:
        """Handle requests with type `JOIN_EXPERIMENT`.

        Check if data is a valid custom_types.session_id_request.SessionIdRequestDict.
        If found, try to join an existing hub.experiment.Experiment with the
        `session_id` in `data`.

        Parameters
        ----------
        data : any or custom_types.session_id_request.SessionIdRequestDict
            Message data, can be anything.  Everything other than
            custom_types.session_id_request.SessionIdRequestDict will raise a
            hub.exceptions.ErrorDictException.

        Returns
        -------
        custom_types.message.MessageDict
            MessageDict with type: `SUCCESS`, data: custom_types.success.SuccessDict and
            SuccessDict type: `JOIN_EXPERIMENT`.

        Raises
        ------
        ErrorDictException
            If data is not a valid dict with a `session_id` str or if there is no
            Experiment with `session_id`. Also raises if this experimenter is already
            part of an experiment.
        """
        if not is_valid_session_id_request(data):
            raise ErrorDictException(
                code=400,
                type="INVALID_DATATYPE",
                description="Message data is not a valid SessionIdRequest.",
            )

        if self._experiment is not None:
            raise ErrorDictException(
                code=409,
                type="ALREADY_JOINED_EXPERIMENT",
                description=(
                    "Can not join an experiment while already connected to an "
                    "experiment."
                ),
            )

        experiment = self._hub.experiments.get(data["session_id"])

        if experiment is None:
            raise ErrorDictException(
                code=404,
                type="UNKNOWN_EXPERIMENT",
                description="There is no experiment with the given ID.",
            )

        self._experiment = experiment
        self._experiment.add_experimenter(self)

        # Subscribe to participants in experiment
        await self._subscribe_to_participants_streams()

        success = SuccessDict(
            type="JOIN_EXPERIMENT", description="Successfully joined experiment."
        )
        return MessageDict(type="SUCCESS", data=success)

    async def _handle_leave_experiment(self, _) -> MessageDict:
        """Handle requests with type `LEAVE_EXPERIMENT`.

        If part of an experiment, remove self from experiment and set `self._experiment`
        to None.

        Raises
        ------
        ErrorDictException
            If this Experimenter is not connected to a hub.experiment.Experiment.
        """
        experiment = self.get_experiment_or_raise("Failed to leave experiment.")
        experiment.remove_experimenter(self)

        for participant in experiment.participants.values():
            await participant.remove_subscriber(self)

        self._experiment = None

        success = SuccessDict(
            type="LEAVE_EXPERIMENT", description="Successfully left experiment."
        )
        return MessageDict(type="SUCCESS", data=success)

    async def _handle_start_experiment(self, _) -> MessageDict:
        """Handle requests with type `START_EXPERIMENT`.

        Parameters
        ----------
        _ : any
            Message data.  Ignored / not required.

        Returns
        -------
        custom_types.message.MessageDict
            MessageDict with type: `SUCCESS`, data: custom_types.success.SuccessDict and
            SuccessDict type: `START_EXPERIMENT`.

        Raises
        ------
        ErrorDictException
            If this Experimenter is not connected to a hub.experiment.Experiment or
            the Experiment has already started.
        """
        experiment = self.get_experiment_or_raise("Cannot start experiment.")
        await experiment.start()

        success = SuccessDict(
            type="START_EXPERIMENT", description="Successfully started experiment."
        )
        return MessageDict(type="SUCCESS", data=success)

    async def _handle_stop_experiment(self, _) -> MessageDict:
        """Handle requests with type `STOP_EXPERIMENT`.

        Parameters
        ----------
        _ : any
            Message data.  Ignored / not required.

        Returns
        -------
        custom_types.message.MessageDict
            MessageDict with type: `SUCCESS`, data: custom_types.success.SuccessDict and
            SuccessDict type: `STOP_EXPERIMENT`.

        Raises
        ------
        ErrorDictException
            If this Experimenter is not connected to a hub.experiment.Experiment or
            the Experiment has already ended.
        """
        experiment = self.get_experiment_or_raise("Cannot stop experiment.")
        await experiment.stop()

        success = SuccessDict(
            type="STOP_EXPERIMENT", description="Successfully stopped experiment."
        )
        return MessageDict(type="SUCCESS", data=success)

    async def _handle_add_note(self, data: Any) -> MessageDict:
        """Handle requests with type `ADD_NOTE`.

        Check if data is a valid custom_types.note.NoteDict and adds the note to the
        hub.experiment.Experiment the Experimenter is connected to.

        Parameters
        ----------
        data : any or custom_types.note.NoteDict
            Message data, can be anything.  Everything other than
            custom_types.note.NoteDict will raise a
            hub.exceptions.ErrorDictException.

        Returns
        -------
        custom_types.message.MessageDict
            MessageDict with type: `SUCCESS`, data: custom_types.success.SuccessDict and
            SuccessDict type: `ADD_NOTE`.

        Raises
        ------
        ErrorDictException
            If data is not a valid custom_types.note.NoteDict or if this Experimenter is
            not connected to a hub.experiment.Experiment.
        """
        if not is_valid_note(data):
            raise ErrorDictException(
                code=400,
                type="INVALID_DATATYPE",
                description="Message data is not a valid Note.",
            )

        experiment = self.get_experiment_or_raise("Cannot add note.")
        experiment.session.notes.append(data)

        success = SuccessDict(type="ADD_NOTE", description="Successfully added note.")
        return MessageDict(type="SUCCESS", data=success)

    async def _handle_chat(self, data: Any) -> MessageDict:
        """Handle requests with type `CHAT`.

        Check if data is a valid custom_types.chat_message.ChatMessageDict, `target` is
        "experimenter" and pass the request to the experiment.

        Parameters
        ----------
        data : any or custom_types.chat_message.ChatMessageDict
            Message data, can be anything.  Everything other than
            custom_types.chat_message.ChatMessageDict will raise an ErrorDictException.

        Returns
        -------
        custom_types.message.MessageDict
            MessageDict with type: `SUCCESS`, data: custom_types.success.SuccessDict and
            SuccessDict type: `CHAT`.

        Raises
        ------
        ErrorDictException
            If data is not a valid custom_types.chat_message.ChatMessageDict,
            `target` is not "experimenter" or this Experimenter is not connected to a
            hub.experiment.Experiment.
        """
        if not is_valid_chatmessage(data):
            raise ErrorDictException(
                code=400,
                type="INVALID_DATATYPE",
                description="Message data is not a valid ChatMessage.",
            )

        if data["author"] != "experimenter":
            raise ErrorDictException(
                code=400,
                type="INVALID_REQUEST",
                description="Author of message must be experimenter.",
            )

        experiment = self.get_experiment_or_raise("Cannot send chat message.")
        await experiment.handle_chat_message(data)

        success = SuccessDict(
            type="CHAT", description="Successfully send chat message."
        )
        return MessageDict(type="SUCCESS", data=success)

    async def _handle_kick(self, data: Any) -> MessageDict:
        """Handle requests with type `KICK`.

        Check if data is a valid custom_types.kick.KickRequestDict and pass the request
        to the experiment.

        Parameters
        ----------
        data : any or custom_types.kick.KickRequestDict
            Message data, can be anything.  Everything other than
            custom_types.kick.KickRequestDict will raise an ErrorDictException.

        Returns
        -------
        custom_types.message.MessageDict
            MessageDict with type: `SUCCESS`, data: custom_types.success.SuccessDict and
            SuccessDict type: `KICK`.

        Raises
        ------
        ErrorDictException
            If data is not a valid custom_types.kick.KickRequestDict or if this
            Experimenter is not connected to a hub.experiment.Experiment.
        """
        if not is_valid_kickrequest(data):
            raise ErrorDictException(
                code=400,
                type="INVALID_DATATYPE",
                description="Message data is not a valid KickRequest.",
            )

        experiment = self.get_experiment_or_raise("Cannot kick participant.")
        await experiment.kick_participant(data["participant_id"], data["reason"])

        success = SuccessDict(
            type="KICK_PARTICIPANT", description="Successfully kicked participant."
        )
        return MessageDict(type="SUCCESS", data=success)

    async def _handle_ban(self, data: Any) -> MessageDict:
        """Handle requests with type `BAN`.

        Check if data is a valid custom_types.kick.KickRequestDict and pass the request
        to the experiment.

        Parameters
        ----------
        data : any or custom_types.kick.KickRequestDict
            Message data, can be anything.  Everything other than
            custom_types.kick.KickRequestDict will raise an ErrorDictException.

        Returns
        -------
        custom_types.message.MessageDict
            MessageDict with type: `SUCCESS`, data: custom_types.success.SuccessDict and
            SuccessDict type: `BAN`.

        Raises
        ------
        ErrorDictException
            If data is not a valid custom_types.kick.KickRequestDict or if this
            Experimenter is not connected to a hub.experiment.Experiment.
        """
        if not is_valid_kickrequest(data):
            raise ErrorDictException(
                code=400,
                type="INVALID_DATATYPE",
                description="Message data is not a valid KickRequest.",
            )

        experiment = self.get_experiment_or_raise("Cannot ban participant.")
        await experiment.ban_participant(data["participant_id"], data["reason"])

        success = SuccessDict(
            type="BAN_PARTICIPANT", description="Successfully banned participant."
        )
        return MessageDict(type="SUCCESS", data=success)

    async def _handle_mute(self, data: Any) -> MessageDict:
        """Handle requests with type `MUTE`.

        Check if data is a valid custom_types.mute.MuteRequestDict, parse and pass the
        request to the experiment.

        Parameters
        ----------
        data : any or custom_types.mute.MuteRequestDict
            Message data, can be anything.  Everything other than
            custom_types.mute.MuteRequestDict will raise an ErrorDictException.

        Returns
        -------
        custom_types.message.MessageDict
            MessageDict with type: `SUCCESS`, data: custom_types.success.SuccessDict and
            SuccessDict type: `MUTE`.

        Raises
        ------
        ErrorDictException
            If data is not a valid custom_types.mute.MuteRequestDict or if this
            Experimenter is not connected to a hub.experiment.Experiment.
        """
        if not is_valid_mute_request(data):
            raise ErrorDictException(
                code=400,
                type="INVALID_DATATYPE",
                description="Message data is not a valid MuteRequest.",
            )

        experiment = self.get_experiment_or_raise("Failed to mute participant.")
        await experiment.mute_participant(
            data["participant_id"], data["mute_video"], data["mute_audio"]
        )

        success = SuccessDict(
            type="MUTE", description="Successfully changed muted state for participant."
        )
        return MessageDict(type="SUCCESS", data=success)

    async def _handle_set_filters(self, data: Any) -> MessageDict:
        """Handle requests with type `SET_FILTERS`.

        Check if data is a valid custom_types.filters.SetFiltersRequestDict.

        Parameters
        ----------
        data : any or filters.SetFiltersRequestDict
            Message data.  Checks if data is a valid SetFiltersRequestDict and raises
            an ErrorDictException if not.

        Returns
        -------
        custom_types.message.MessageDict
            MessageDict with type: `ERROR`, data: custom_types.error.ErrorDict and
            ErrorType type: `NOT_IMPLEMENTED`.

        Raises
        ------
        ErrorDictException
            If data is not a valid custom_types.filters.SetFiltersRequestDict.
        """
        if not filter_utils.is_valid_set_filters_request(data):
            raise ErrorDictException(
                code=400,
                type="INVALID_DATATYPE",
                description="Message data is not a valid SetFiltersRequest.",
            )

        participant_id = data["participant_id"]
        video_filters = data["video_filters"]
        audio_filters = data["audio_filters"]
        experiment = self.get_experiment_or_raise("Failed to set filters.")
        coroutines = []

        if participant_id == "all":
            # Update participant data
            for p_data in experiment.session.participants.values():
                p_data.video_filters = video_filters
                p_data.audio_filters = audio_filters

            # Update connected Participants
            for p in experiment.participants.values():
                if p.connection is not None:
                    coroutines.append(p.set_video_filters(video_filters))
                    coroutines.append(p.set_audio_filters(audio_filters))

        elif participant_id in experiment.session.participants:
            # Update participant data
            p_data = experiment.session.participants[participant_id]
            p_data.video_filters = video_filters
            p_data.audio_filters = audio_filters

            # Update connected Participant
            p = experiment.participants.get(participant_id)
            if p is not None:
                coroutines.append(p.set_video_filters(video_filters))
                coroutines.append(p.set_audio_filters(audio_filters))
        else:
            raise ErrorDictException(
                code=404,
                type="UNKNOWN_PARTICIPANT",
                description=f'Unknown participant ID: "{participant_id}".',
            )
        await asyncio.gather(*coroutines)

        # Notify Experimenters connected to the hub about the data change
        message = MessageDict(type="SESSION_CHANGE", data=experiment.session.asdict())
        await self._hub.send_to_experimenters(message)

        # Respond with success message
        success = SuccessDict(
            type="SET_FILTERS", description="Successfully changed filters."
        )
        return MessageDict(type="SUCCESS", data=success)

    async def _handle_set_group_filters(self, data: Any) -> MessageDict:
        if not group_filter_utils.is_valid_set_group_filters_request(data):
            raise ErrorDictException(
                code=400,
                type="INVALID_DATATYPE",
                description="Message data is not a valid SetGroupFiltersRequest.",
            )

        video_group_filters = data["video_group_filters"]
        video_group_filter_ports = []
        for _ in video_group_filters:
            video_group_filter_ports.append(group_filter_utils.find_an_available_port())

        audio_group_filters = data["audio_group_filters"]
        audio_group_filter_ports = []
        for _ in audio_group_filters:
            audio_group_filter_ports.append(group_filter_utils.find_an_available_port())

        experiment = self.get_experiment_or_raise("Failed to set filters.")
        coroutines = []

        # Update experiment with group filter aggregator
        coroutines.append(
            experiment.set_video_group_filter_aggregators(
                video_group_filters, video_group_filter_ports
            )
        )
        coroutines.append(
            experiment.set_audio_group_filter_aggregators(
                audio_group_filters, audio_group_filter_ports
            )
        )

        # Update participant data
        for p_data in experiment.session.participants.values():
            p_data.video_group_filters = video_group_filters
            p_data.audio_group_filters = audio_group_filters

        # Update connected Participants
        for p in experiment.participants.values():
            if p.connection is not None:
                coroutines.append(
                    p.set_video_group_filters(
                        video_group_filters, video_group_filter_ports
                    )
                )
                coroutines.append(
                    p.set_audio_group_filters(
                        audio_group_filters, audio_group_filter_ports
                    )
                )
        await asyncio.gather(*coroutines)

        # Notify Experimenters connected to the hub about the data change
        message = MessageDict(type="SESSION_CHANGE", data=experiment.session.asdict())
        await self._hub.send_to_experimenters(message)

        # Respond with success message
        success = SuccessDict(
            type="SET_GROUP_FILTERS", description="Successfully changed group filters."
        )
        return MessageDict(type="SUCCESS", data=success)

    async def _handle_get_filters_data(self, data: Any) -> MessageDict:
        """Handle requests with type `GET_FILTERS_DATA`.

        Check if data is a valid GetFiltersDataRequestDict and return filter data for
        all participants.

        Parameters
        ----------
        data : any or filters.GetFiltersDataRequestDict
            Message data.  Checks if data is a valid GetFiltersDataRequestDict and raises
            an ErrorDictException if not.

        Returns
        -------
        custom_types.message.MessageDict
            MessageDict with type: `FILTERS_DATA`, data: dict[str, FiltersDataDict]

        Raises
        ------
        ErrorDictException
            If data is not a valid custom_types.filters.GetFiltersDataRequestDict.
            Or if values of data are incorrect.
        """
        if not filter_utils.is_valid_get_filters_data_dict(data):
            raise ErrorDictException(
                code=400,
                type="INVALID_DATATYPE",
                description="Message data is not a valid GetFiltersData.",
            )

        res = await self.get_filters_data_for_all_participants(data)
        return MessageDict(type="FILTERS_DATA", data=res)

    def get_participant_or_raise(self, participant_id: str) -> Participant:
        """Get Participant with ID `participant_id` or raise ErrorDictException.

        Use to check if a Participant with `participant_id` exists.

        Parameters
        ----------
        participant_id : str
            ID of the participant to get.

        Raises
        ------
        ErrorDictException
            If `self._experiment` is None or if `participant_id` is not in
            `self._experiment.participants`.
        """
        experiment = self.get_experiment_or_raise("Failed to get filters data.")
        if participant_id not in experiment.participants:
            raise ErrorDictException(
                code=404,
                type="UNKNOWN_PARTICIPANT",
                description=f'Participant with id "{participant_id}" not found.',
            )
        return experiment.participants[participant_id]

    async def _handle_get_filters_data_send_to_participant(
        self, data: Any
    ) -> MessageDict:
        """Handle requests with type `GET_FILTERS_DATA_SEND_TO_PARTICIPANT`.

        Check if data is a valid GetFiltersDataSendToParticipantRequestDict and return filter test
        statuses for all participants or specific participant.

        Parameters
        ----------
        data : any or filters.GetFiltersDataSendToParticipantRequestDict
            Message data.  Checks if data is a valid GetFiltersDataSendToParticipantRequestDict and
            raises an ErrorDictException if not.

        Returns
        -------
        custom_types.message.MessageDict
            MessageDict with type: `FILTERS_DATA`, data: dict[str, FiltersDataDict]

        Raises
        ------
        ErrorDictException
            If data is not a valid custom_types.filters.GetFiltersDataSendToParticipantRequestDict.
            Or if values of data are incorrect.
        """
        if not filter_utils.is_valid_get_filters_data_send_to_participant_dict(data):
            raise ErrorDictException(
                code=400,
                type="INVALID_DATATYPE",
                description="Message data is not a valid GET_FILTERS_DATA_SEND_TO_PARTICIPANT.",
            )

        participant_id = data.pop("participant_id")

        if participant_id == "all":
            res = await self.get_filters_data_for_all_participants(data)
            # send message to all participants
            participant_id = "participants"
        else:
            participant = self.get_participant_or_raise(participant_id)
            res: dict[str, FiltersDataDict] = {}

            res[
                participant_id
            ] = await participant.get_filters_data_for_one_participant(data)

        answer = MessageDict(type="FILTERS_DATA", data=res)
        await self._experiment.send(participant_id, answer)

        success = SuccessDict(
            type="SEND_TO_PARTICIPANT",
            description="Successfully sent GET_FILTERS_DATA to participant.",
        )
        return MessageDict(type="SUCCESS", data=success)

    async def _handle_get_session(self, data: Any) -> MessageDict:
        """Handle requests with type `GET_SESSION`.

        Loads session with given id from session manager.  Responds with type:
        `GET_SESSION`.

        Parameters
        ----------
        _ : any
            Message data.  Ignored / not required.

        Returns
        -------
        custom_types.message.MessageDict with type: `SESSION` and data: custom_types.session.SessionDict.
        """
        session = self._hub.session_manager.get_session(data["session_id"])
        if session is None:
            raise ErrorDictException(
                code=404,
                type="UNKNOWN_SESSION",
                description="No session with the given ID found to update.",
            )
        session_dict = session.asdict()
        return MessageDict(type="SESSION", data=session_dict)

<<<<<<< HEAD
    async def _handle_message_read_time(self, data: Any) -> None:
        experiment = self.get_experiment_or_raise("Failed to mute participant.")
        await experiment.set_message_read_time(
            data["participant_id"], data["lastMessageReadTime"]
        )
=======
    async def _handle_get_filters_config(self, _) -> MessageDict:
        """Handle requests with type `GET_FILTERS_CONFIG`.

        Responds with type: `FILTERS_CONFIG`.

        Parameters
        ----------
        _ : any
            Message data.  Ignored / not required.

        Returns
        -------
        custom_types.message.MessageDict with type: `FILTERS_CONFIG` and data:
         custom_types.filter_config.FilterConfigDict.
        """
        return MessageDict(
            type="FILTERS_CONFIG", data=filter_utils.get_filters_config()
        )
>>>>>>> 7fd97555
<|MERGE_RESOLUTION|>--- conflicted
+++ resolved
@@ -88,11 +88,8 @@
             self._handle_get_filters_data_send_to_participant,
         )
         self.on_message("GET_SESSION", self._handle_get_session)
-<<<<<<< HEAD
         self.on_message("UPDATE_READ_MESSAGE_TIME", self._handle_message_read_time)
-=======
         self.on_message("GET_FILTERS_CONFIG", self._handle_get_filters_config)
->>>>>>> 7fd97555
 
     def __str__(self) -> str:
         """Get string representation of this experimenter.
@@ -959,29 +956,27 @@
         session_dict = session.asdict()
         return MessageDict(type="SESSION", data=session_dict)
 
-<<<<<<< HEAD
+    async def _handle_get_filters_config(self, _) -> MessageDict:
+        """Handle requests with type `GET_FILTERS_CONFIG`.
+
+        Responds with type: `FILTERS_CONFIG`.
+
+        Parameters
+        ----------
+        _ : any
+            Message data.  Ignored / not required.
+
+        Returns
+        -------
+        custom_types.message.MessageDict with type: `FILTERS_CONFIG` and data:
+         custom_types.filter_config.FilterConfigDict.
+        """
+        return MessageDict(
+            type="FILTERS_CONFIG", data=filter_utils.get_filters_config()
+        )
+
     async def _handle_message_read_time(self, data: Any) -> None:
         experiment = self.get_experiment_or_raise("Failed to mute participant.")
         await experiment.set_message_read_time(
             data["participant_id"], data["lastMessageReadTime"]
         )
-=======
-    async def _handle_get_filters_config(self, _) -> MessageDict:
-        """Handle requests with type `GET_FILTERS_CONFIG`.
-
-        Responds with type: `FILTERS_CONFIG`.
-
-        Parameters
-        ----------
-        _ : any
-            Message data.  Ignored / not required.
-
-        Returns
-        -------
-        custom_types.message.MessageDict with type: `FILTERS_CONFIG` and data:
-         custom_types.filter_config.FilterConfigDict.
-        """
-        return MessageDict(
-            type="FILTERS_CONFIG", data=filter_utils.get_filters_config()
-        )
->>>>>>> 7fd97555
