--- conflicted
+++ resolved
@@ -608,15 +608,11 @@
         """Stop recording for this user."""
         await self._connection.stop_recording()
 
-<<<<<<< HEAD
-    async def start_pinging(self, period: float = 1000) -> None:
-=======
     async def start_pinging(
         self,
         period: int,
         buffer_length: int
     ) -> None:
->>>>>>> 1599c35a
         """Start sending ping messages to the frontend.
 
         This method starts a background task that sends ping messages to the
