--- conflicted
+++ resolved
@@ -43,13 +43,10 @@
       "video_filters": [],
       "audio_group_filters": [],
       "video_group_filters": [],
-<<<<<<< HEAD
-=======
       "chat_filters": [],
       "lastMessageSentTime": 0,
       "lastMessageReadTime": 0,
       "video_group_filters": [],
->>>>>>> 3e1a3cc8
       "view": [
         {
           "id": "67890",
@@ -119,12 +116,9 @@
       "video_filters": [],
       "audio_group_filters": [],
       "video_group_filters": [],
-<<<<<<< HEAD
-=======
       "chat_filters": [],
       "lastMessageSentTime": 0,
       "lastMessageReadTime": 0,
->>>>>>> 3e1a3cc8
       "view": [
         {
           "id": "12345",
