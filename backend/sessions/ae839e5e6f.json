--- conflicted
+++ resolved
@@ -1,16 +1,4 @@
 {
-<<<<<<< HEAD
-    "id": "ae839e5e6f",
-    "title": "Example Session 1",
-    "date": 1650380763073,
-    "record": false,
-    "time_limit": 1800000,
-    "description": "Example description with 250 words and 1506 characters: Lorem ipsum dolor sit amet, consetetur sadipscing elitr, sed diam nonumy eirmod tempor invidunt ut labore et dolore magna aliquyam erat, sed diam voluptua. At vero eos et accusam et justo duo dolores et ea rebum. Stet clita kasd gubergren, no sea takimata sanctus est Lorem ipsum dolor sit amet. Lorem ipsum dolor sit amet, consetetur sadipscing elitr, sed diam nonumy eirmod tempor invidunt ut labore et dolore magna aliquyam erat, sed diam voluptua. At vero eos et accusam et justo duo dolores et ea rebum. Stet clita kasd gubergren, no sea takimata sanctus est Lorem ipsum dolor sit amet. Lorem ipsum dolor sit amet, consetetur sadipscing elitr, sed diam nonumy eirmod tempor invidunt ut labore et dolore magna aliquyam erat, sed diam voluptua. At vero eos et accusam et justo duo dolores et ea rebum. Stet clita kasd gubergren, no sea takimata sanctus est Lorem ipsum dolor sit amet. Duis autem vel eum iriure dolor in hendrerit in vulputate velit esse molestie consequat, vel illum dolore eu feugiat nulla facilisis at vero eros et accumsan et iusto odio dignissim qui blandit praesent luptatum zzril delenit augue duis dolore te feugait nulla facilisi. Lorem ipsum dolor sit amet, consectetuer adipiscing elit, sed diam nonummy nibh euismod tincidunt ut laoreet dolore magna aliquam erat volutpat. Ut wisi enim ad minim veniam, quis nostrud exerci tation ullamcorper suscipit lobortis nisl ut aliquip ex ea commodo consequat. Duis autem vel eum",
-    "creation_time": 0,
-    "end_time": 1690997968164,
-    "start_time": 1690997968164,
-    "notes": [
-=======
   "id": "ae839e5e6f",
   "title": "Example Session 1",
   "date": 1650380763073,
@@ -44,7 +32,6 @@
         "z": 10
       },
       "chat": [
->>>>>>> 99f9d503
         {
           "message": "Welcome to todays experiment!",
           "time": 1650380763075,
@@ -72,144 +59,6 @@
       },
       "chat": [
         {
-<<<<<<< HEAD
-            "id": "9ba5fdccde",
-            "first_name": "Max",
-            "last_name": "Mustermann",
-            "banned": false,
-            "size": {
-                "width": 100,
-                "height": 100
-            },
-            "muted_video": false,
-            "muted_audio": false,
-            "position": {
-                "x": 0,
-                "y": 10,
-                "z": 10
-            },
-            "chat": [
-                {
-                    "message": "Welcome to todays experiment!",
-                    "time": 1650380763075,
-                    "author": "experimenter",
-                    "target": "participants"
-                }
-            ],
-            "audio_filters": [
-                {
-                    "type": "AUDIO_SPEAKING_TIME",
-                    "id": "audio-speaking-time"
-                }
-            ],
-            "video_filters": [
-                {
-                    "type": "DISPLAY_SPEAKING_TIME",
-                    "id": "display-speaking-time",
-                    "audio_speaking_time_filter_id": "audio-speaking-time"
-                }
-            ]
-        },
-        {
-            "id": "25a882669d",
-            "first_name": "Erika",
-            "last_name": "Mustermann",
-            "banned": false,
-            "size": {
-                "width": 100,
-                "height": 100
-            },
-            "muted_video": false,
-            "muted_audio": true,
-            "position": {
-                "x": 0,
-                "y": 150,
-                "z": 200
-            },
-            "chat": [
-                {
-                    "message": "Welcome to todays experiment!",
-                    "time": 1650380763075,
-                    "author": "experimenter",
-                    "target": "participants"
-                },
-                {
-                    "message": "Hello Erika. Please enable your video camera to start the experiment.",
-                    "time": 1650380764175,
-                    "author": "experimenter",
-                    "target": "25a882669d"
-                },
-                {
-                    "message": "Hello, of course. It should work now.",
-                    "time": 1650380765075,
-                    "author": "25a882669d",
-                    "target": "experimenter"
-                }
-            ],
-            "audio_filters": [
-                {
-                    "type": "AUDIO_SPEAKING_TIME",
-                    "id": "audio-speaking-time"
-                }
-            ],
-            "video_filters": [
-                {
-                    "type": "DISPLAY_SPEAKING_TIME",
-                    "id": "display-speaking-time",
-                    "audio_speaking_time_filter_id": "audio-speaking-time"
-                }
-            ]
-        },
-        {
-            "id": "8e39086e83",
-            "first_name": "Bob",
-            "last_name": "Builder",
-            "banned": false,
-            "size": {
-                "width": 100,
-                "height": 100
-            },
-            "muted_video": true,
-            "muted_audio": true,
-            "position": {
-                "x": 0,
-                "y": 300,
-                "z": 250
-            },
-            "chat": [
-                {
-                    "message": "Welcome to todays experiment!",
-                    "time": 1650380763075,
-                    "author": "experimenter",
-                    "target": "participants"
-                },
-                {
-                    "message": "Hello World!",
-                    "time": 1650380765075,
-                    "author": "8e39086e83",
-                    "target": "experimenter"
-                },
-                {
-                    "message": "Lets build the experimental hub!",
-                    "time": 1650380765075,
-                    "author": "8e39086e83",
-                    "target": "experimenter"
-                }
-            ],
-            "audio_filters": [
-                {
-                    "type": "AUDIO_SPEAKING_TIME",
-                    "id": "audio-speaking-time"
-                }
-            ],
-            "video_filters": [
-                {
-                    "type": "DISPLAY_SPEAKING_TIME",
-                    "id": "display-speaking-time",
-                    "audio_speaking_time_filter_id": "audio-speaking-time"
-                }
-            ]
-=======
           "message": "Welcome to todays experiment!",
           "time": 1650380763075,
           "author": "experimenter",
@@ -226,7 +75,6 @@
           "time": 1650380765075,
           "author": "25a882669d",
           "target": "experimenter"
->>>>>>> 99f9d503
         }
       ],
       "audio_filters": [],
