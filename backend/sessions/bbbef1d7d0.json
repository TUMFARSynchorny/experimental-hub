{
    "id": "bbbef1d7d0",
    "title": "CONNECTION TEST SESSION",
    "date": 1799844840000,
    "record": false,
    "time_limit": 3000000,
    "description": "Test session with 10 participants!",
    "creation_time": 0,
    "end_time": 0,
    "start_time": 0,
    "notes": [],
    "participants": [
        {
            "id": "a",
            "participant_name": "Anna Anderson",
            "banned": false,
            "size": {
                "width": 178.08301648525097,
                "height": 155.99999999999955
            },
            "muted_video": false,
            "muted_audio": false,
            "position": {
                "x": 0,
                "y": 0,
                "z": 0
            },
            "chat": [],
            "chat_filters": [],
            "audio_filters": [],
            "video_filters": [],
            "audio_group_filters": [],
            "video_group_filters": [],
<<<<<<< HEAD
=======
            "lastMessageSentTime": 0,
            "lastMessageReadTime": 0,
            "video_group_filters": [],
>>>>>>> 3e1a3cc8
            "view": [],
            "canvas_id": "12345"
        },
        {
            "id": "b",
            "participant_name": "Brandon Brown",
            "banned": false,
            "size": {
                "width": 173.0789809616626,
                "height": 154.9999999999999
            },
            "muted_video": false,
            "muted_audio": false,
            "position": {
                "x": 198.07725145155317,
                "y": 0,
                "z": 0
            },
            "chat": [],
            "audio_filters": [],
            "video_filters": [],
            "chat_filters": [],
            "audio_group_filters": [],
            "video_group_filters": [],
<<<<<<< HEAD
=======
            "lastMessageSentTime": 0,
            "lastMessageReadTime": 0,
            "video_group_filters": [],
>>>>>>> 3e1a3cc8
            "view": [],
            "canvas_id": "67890"
        },
        {
            "id": "c",
            "participant_name": "Christopher Cook",
            "banned": false,
            "size": {
                "width": 177.07926921334732,
                "height": 152.99999999999977
            },
            "muted_video": false,
            "muted_audio": false,
            "position": {
                "x": 404.86999849011,
                "y": 0,
                "z": 0
            },
            "chat": [],
            "audio_filters": [],
            "video_filters": [],
            "chat_filters": [],
            "audio_group_filters": [],
            "video_group_filters": [],
<<<<<<< HEAD
=======
            "lastMessageSentTime": 0,
            "lastMessageReadTime": 0,
            "video_group_filters": [],
>>>>>>> 3e1a3cc8
            "view": [],
            "canvas_id": "23456"
        },
        {
            "id": "d",
            "participant_name": "Daniel Dunn",
            "banned": false,
            "size": {
                "width": 174.07869270997415,
                "height": 150.99999999999875
            },
            "muted_video": false,
            "muted_audio": false,
            "position": {
                "x": 614.9403319012266,
                "y": 250,
                "z": 0
            },
            "chat": [],
            "audio_filters": [],
            "video_filters": [],
            "chat_filters": [],
            "audio_group_filters": [],
            "video_group_filters": [],
<<<<<<< HEAD
=======
            "lastMessageSentTime": 0,
            "lastMessageReadTime": 0,
            "video_group_filters": [],
>>>>>>> 3e1a3cc8
            "view": [],
            "canvas_id": "34567"
        },
        {
            "id": "e",
            "participant_name": "Emily Edwards",
            "banned": false,
            "size": {
                "width": 225.0755219414424,
                "height": 195.99999999999946
            },
            "muted_video": false,
            "muted_audio": false,
            "position": {
                "x": 468.0245013932157,
                "y": 444.00000000000057,
                "z": 0
            },
            "chat": [],
            "audio_filters": [],
            "video_filters": [],
            "chat_filters": [],
            "audio_group_filters": [],
            "video_group_filters": [],
<<<<<<< HEAD
=======
            "lastMessageSentTime": 0,
            "lastMessageReadTime": 0,
            "video_group_filters": [],
>>>>>>> 3e1a3cc8
            "view": [],
            "canvas_id": "45678"
        },
        {
            "id": "f",
            "participant_name": "Felix Freeman",
            "banned": false,
            "size": {
                "width": 177.08359298862078,
                "height": 151.99999999999906
            },
            "muted_video": false,
            "muted_audio": false,
            "position": {
                "x": 0,
                "y": 488.0000000000009,
                "z": 0
            },
            "chat": [],
            "audio_filters": [],
            "video_filters": [],
            "chat_filters": [],
            "audio_group_filters": [],
            "video_group_filters": [],
<<<<<<< HEAD
=======
            "lastMessageSentTime": 0,
            "lastMessageReadTime": 0,
            "video_group_filters": [],
>>>>>>> 3e1a3cc8
            "view": [],
            "canvas_id": "56789"
        },
        {
            "id": "g",
            "participant_name": "George Gregory",
            "banned": false,
            "size": {
                "width": 173.02680740669555,
                "height": 153.99999999999875
            },
            "muted_video": true,
            "muted_audio": true,
            "position": {
                "x": 15.994234966299388,
                "y": 227.99999999999983,
                "z": 0
            },
            "chat": [],
            "audio_filters": [],
            "video_filters": [],
            "chat_filters": [],
            "audio_group_filters": [],
            "video_group_filters": [],
<<<<<<< HEAD
=======
            "lastMessageSentTime": 0,
            "lastMessageReadTime": 0,
            "video_group_filters": [],
>>>>>>> 3e1a3cc8
            "view": [],
            "canvas_id": "78901"
        },
        {
            "id": "h",
            "participant_name": "Hubert Hilton",
            "banned": false,
            "size": {
                "width": 171.0296899235443,
                "height": 151.99999999999886
            },
            "muted_video": true,
            "muted_audio": true,
            "position": {
                "x": 415.86913373505587,
                "y": 192.00000000000028,
                "z": 0
            },
            "chat": [],
            "audio_filters": [],
            "video_filters": [],
            "chat_filters": [],
            "audio_group_filters": [],
            "video_group_filters": [],
<<<<<<< HEAD
=======
            "lastMessageSentTime": 0,
            "lastMessageReadTime": 0,
            "video_group_filters": [],
>>>>>>> 3e1a3cc8
            "view": [],
            "canvas_id": "89012"
        },
        {
            "id": "i",
            "participant_name": "Irene Isac",
            "banned": false,
            "size": {
                "width": 170.0288251684889,
                "height": 149.99999999999994
            },
            "muted_video": true,
            "muted_audio": true,
            "position": {
                "x": 216.9192895282286,
                "y": 203.99999999999915,
                "z": 0
            },
            "chat": [],
            "audio_filters": [],
            "video_filters": [],
            "chat_filters": [],
            "audio_group_filters": [],
            "video_group_filters": [],
<<<<<<< HEAD
=======
            "lastMessageSentTime": 0,
            "lastMessageReadTime": 0,
            "video_group_filters": [],
>>>>>>> 3e1a3cc8
            "view": [],
            "canvas_id": "90123"
        },
        {
            "id": "j",
            "participant_name": "John Jacob",
            "banned": false,
            "size": {
                "width": 222.02334838647448,
                "height": 195.99999999999895
            },
            "muted_video": true,
            "muted_audio": true,
            "position": {
                "x": 209.15219688962765,
                "y": 414.99999999999943,
                "z": 0
            },
            "chat": [],
            "audio_filters": [],
            "video_filters": [],
            "chat_filters": [],
            "audio_group_filters": [],
            "video_group_filters": [],
<<<<<<< HEAD
=======
            "lastMessageSentTime": 0,
            "lastMessageReadTime": 0,
            "video_group_filters": [],
>>>>>>> 3e1a3cc8
            "view": [],
            "canvas_id": "01234"
        }
    ],
    "log": []
}<|MERGE_RESOLUTION|>--- conflicted
+++ resolved
@@ -31,12 +31,9 @@
             "video_filters": [],
             "audio_group_filters": [],
             "video_group_filters": [],
-<<<<<<< HEAD
-=======
-            "lastMessageSentTime": 0,
-            "lastMessageReadTime": 0,
-            "video_group_filters": [],
->>>>>>> 3e1a3cc8
+            "lastMessageSentTime": 0,
+            "lastMessageReadTime": 0,
+            "video_group_filters": [],
             "view": [],
             "canvas_id": "12345"
         },
@@ -61,12 +58,9 @@
             "chat_filters": [],
             "audio_group_filters": [],
             "video_group_filters": [],
-<<<<<<< HEAD
-=======
-            "lastMessageSentTime": 0,
-            "lastMessageReadTime": 0,
-            "video_group_filters": [],
->>>>>>> 3e1a3cc8
+            "lastMessageSentTime": 0,
+            "lastMessageReadTime": 0,
+            "video_group_filters": [],
             "view": [],
             "canvas_id": "67890"
         },
@@ -91,12 +85,9 @@
             "chat_filters": [],
             "audio_group_filters": [],
             "video_group_filters": [],
-<<<<<<< HEAD
-=======
-            "lastMessageSentTime": 0,
-            "lastMessageReadTime": 0,
-            "video_group_filters": [],
->>>>>>> 3e1a3cc8
+            "lastMessageSentTime": 0,
+            "lastMessageReadTime": 0,
+            "video_group_filters": [],
             "view": [],
             "canvas_id": "23456"
         },
@@ -121,12 +112,9 @@
             "chat_filters": [],
             "audio_group_filters": [],
             "video_group_filters": [],
-<<<<<<< HEAD
-=======
-            "lastMessageSentTime": 0,
-            "lastMessageReadTime": 0,
-            "video_group_filters": [],
->>>>>>> 3e1a3cc8
+            "lastMessageSentTime": 0,
+            "lastMessageReadTime": 0,
+            "video_group_filters": [],
             "view": [],
             "canvas_id": "34567"
         },
@@ -151,12 +139,9 @@
             "chat_filters": [],
             "audio_group_filters": [],
             "video_group_filters": [],
-<<<<<<< HEAD
-=======
-            "lastMessageSentTime": 0,
-            "lastMessageReadTime": 0,
-            "video_group_filters": [],
->>>>>>> 3e1a3cc8
+            "lastMessageSentTime": 0,
+            "lastMessageReadTime": 0,
+            "video_group_filters": [],
             "view": [],
             "canvas_id": "45678"
         },
@@ -181,12 +166,9 @@
             "chat_filters": [],
             "audio_group_filters": [],
             "video_group_filters": [],
-<<<<<<< HEAD
-=======
-            "lastMessageSentTime": 0,
-            "lastMessageReadTime": 0,
-            "video_group_filters": [],
->>>>>>> 3e1a3cc8
+            "lastMessageSentTime": 0,
+            "lastMessageReadTime": 0,
+            "video_group_filters": [],
             "view": [],
             "canvas_id": "56789"
         },
@@ -211,12 +193,9 @@
             "chat_filters": [],
             "audio_group_filters": [],
             "video_group_filters": [],
-<<<<<<< HEAD
-=======
-            "lastMessageSentTime": 0,
-            "lastMessageReadTime": 0,
-            "video_group_filters": [],
->>>>>>> 3e1a3cc8
+            "lastMessageSentTime": 0,
+            "lastMessageReadTime": 0,
+            "video_group_filters": [],
             "view": [],
             "canvas_id": "78901"
         },
@@ -241,12 +220,9 @@
             "chat_filters": [],
             "audio_group_filters": [],
             "video_group_filters": [],
-<<<<<<< HEAD
-=======
-            "lastMessageSentTime": 0,
-            "lastMessageReadTime": 0,
-            "video_group_filters": [],
->>>>>>> 3e1a3cc8
+            "lastMessageSentTime": 0,
+            "lastMessageReadTime": 0,
+            "video_group_filters": [],
             "view": [],
             "canvas_id": "89012"
         },
@@ -271,12 +247,9 @@
             "chat_filters": [],
             "audio_group_filters": [],
             "video_group_filters": [],
-<<<<<<< HEAD
-=======
-            "lastMessageSentTime": 0,
-            "lastMessageReadTime": 0,
-            "video_group_filters": [],
->>>>>>> 3e1a3cc8
+            "lastMessageSentTime": 0,
+            "lastMessageReadTime": 0,
+            "video_group_filters": [],
             "view": [],
             "canvas_id": "90123"
         },
@@ -301,12 +274,9 @@
             "chat_filters": [],
             "audio_group_filters": [],
             "video_group_filters": [],
-<<<<<<< HEAD
-=======
-            "lastMessageSentTime": 0,
-            "lastMessageReadTime": 0,
-            "video_group_filters": [],
->>>>>>> 3e1a3cc8
+            "lastMessageSentTime": 0,
+            "lastMessageReadTime": 0,
+            "video_group_filters": [],
             "view": [],
             "canvas_id": "01234"
         }
