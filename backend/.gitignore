--- conflicted
+++ resolved
@@ -10,12 +10,9 @@
 *.crt
 *.pem
 
-<<<<<<< HEAD
-# misc
-.idea/
-.DS_Store
-output/
-=======
 # PyCharm IDE
 .idea
->>>>>>> c79ee4a8
+
+# Misc
+.DS_Store
+output/