from session.data.participant import ParticipantDict
from session.data.participant.participant_data import ParticipantData
from session.data.position.position_data import PositionData
from session.data.size.size_data import SizeData


def participant_data_factory(participant_dict: ParticipantDict) -> ParticipantData:
    """Create a ParticipantData object based on a ParticipantDict.

    Parameters
    ----------
    participant_dict : custom_types.participant.ParticipantDict
        Participant dictionary with the data for the resulting ParticipantData

    Returns
    -------
    session.data.participant.ParticipantData
        ParticipantData based on the data in `participant_dict`.
    """
    size = participant_dict["size"]
    sizeData = SizeData(size["width"], size["height"])

    pos = participant_dict["position"]
    positionData = PositionData(pos["x"], pos["y"], pos["z"])

    return ParticipantData(
        participant_dict["id"],
        participant_dict["participant_name"],
        participant_dict["banned"],
        sizeData,
        participant_dict["muted_video"],
        participant_dict["muted_audio"],
        positionData,
        participant_dict["chat"],
        participant_dict["audio_filters"],
        participant_dict["video_filters"],
        participant_dict["chat_filters"],
        participant_dict["audio_group_filters"],
        participant_dict["video_group_filters"],
<<<<<<< HEAD
        participant_dict["lastMessageSentTime"],
        participant_dict["lastMessageReadTime"],
=======
        participant_dict["view"],
        participant_dict["canvas_id"],
>>>>>>> 77ad594d
    )<|MERGE_RESOLUTION|>--- conflicted
+++ resolved
@@ -37,11 +37,8 @@
         participant_dict["chat_filters"],
         participant_dict["audio_group_filters"],
         participant_dict["video_group_filters"],
-<<<<<<< HEAD
         participant_dict["lastMessageSentTime"],
         participant_dict["lastMessageReadTime"],
-=======
         participant_dict["view"],
         participant_dict["canvas_id"],
->>>>>>> 77ad594d
     )