--- conflicted
+++ resolved
@@ -46,13 +46,10 @@
         Chat log between experimenter and participant.
     banned : bool
         Whether this participant is banned from the experiment.
-<<<<<<< HEAD
-=======
     lastMessageSentTime: int
         Last message sent time.
     lastMessageReadTime: int
         Last message read time by experimenter.
->>>>>>> 3e1a3cc8
     view : list of custom_types.canvas_element.CanvasElementDict
         Asymmetric view of the participant
     canvas_id: str
@@ -80,10 +77,7 @@
     size: SizeDict
     chat: list[ChatMessageDict]
     banned: bool
-<<<<<<< HEAD
-=======
     lastMessageSentTime: int
     lastMessageReadTime: int
->>>>>>> 3e1a3cc8
     view: list[CanvasElementDict]
     canvas_id: str