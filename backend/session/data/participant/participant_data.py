from __future__ import annotations

from typing import TYPE_CHECKING


if TYPE_CHECKING:
    from session.data.participant import ParticipantDict, ParticipantSummaryDict

from dataclasses import dataclass, field

from custom_types.chat_message import ChatMessageDict
from filters import FilterDict
from session.data.base_data import BaseData

from session.data.position.position_data import PositionData
from session.data.size.size_data import SizeData


@dataclass(slots=True)
class ParticipantData(BaseData):
    """participant data with update handling.

    Will forward any updates to the parent SessionData, making sure all changes are
    persistent.

    Attributes
    ----------
    id : str
    participant_name : str
    banned : bool
    size : SizeData
    muted_video : bool
    muted_audio : bool
    position : PositionData
    chat : list or custom_types.chat_message.ChatMessageDict
    filters : list or filters.FilterDict

    Methods
    -------
    asdict()
        Get ParticipantData as dictionary.

    See Also
    --------
    participant_data_factory : create ParticipantData based on a ParticipantDict.

    Note
    ----
    Special methods, such as __str__, __repr__ and equality checks are generated
    automatically by dataclasses.dataclass.
    """

    id: str
    """Participant ID."""

    participant_name: str
    """Name of this participant."""

    banned: bool = field(repr=False)
    """Whether this participant is banned."""

    size: SizeData = field(repr=False)
    """Size of participant on the canvas (frontend).

    Notes
    -----
    Replacing the size may break event listeners / emitters.  In case such functionality
    is required in the future, the following must be ensured: when size is replaced,
    this ParticipantData must listen and forward all SizeData "update" events.  Event
    listeners from the previous SizeData should also be removed.
    """

    muted_video: bool = field(repr=False)
    """Whether the participants' video is forcefully muted by the experimenter."""

    muted_audio: bool = field(repr=False)
    """Whether the participants' audio is forcefully muted by the experimenter."""

    position: PositionData = field(repr=False)
    """Position of the participant on the canvas (frontend).

    Notes
    -----
    Replacing the position may break event listeners / emitters.  In case such
    functionality is required in the future, the following must be ensured: when
    position is replaced, this ParticipantData must listen and forward all PositionData
    "update" events.  Event listeners from the previous PositionData should also be
    removed.
    """

    chat: list[ChatMessageDict] = field(repr=False)
    """Chat log between participant and experimenter."""

    audio_filters: list[FilterDict] = field(repr=False)
    """Active audio filters for participant."""

    video_filters: list[FilterDict] = field(repr=False)
    """Active video filters for participant."""

<<<<<<< HEAD
    audio_group_filters: list[FilterDict] = field(repr=False)
    """Active audio group filters for participant."""

    video_group_filters: list[FilterDict] = field(repr=False)
    """Active video group filters for participant."""
=======
    lastMessageSentTime: int = field(repr=False)
    """Last message sent time"""

    lastMessageReadTime: int = field(repr=False)
    """Last message read time"""
>>>>>>> 8e76a993

    def __post_init__(self) -> None:
        """Add event listener to size and position."""
        super(ParticipantData, self).__post_init__()
        self.size.add_listener("update", self._emit_update_event)
        self.position.add_listener("update", self._emit_update_event)

    def asdict(self) -> ParticipantDict:
        """Get ParticipantData as dictionary.

        Returns
        -------
        custom_types.participant.ParticipantDict
            ParticipantDict with the data in this ParticipantData.
        """
        return {
            "id": self.id,
            "participant_name": self.participant_name,
            "banned": self.banned,
            "size": self.size.asdict(),
            "muted_video": self.muted_video,
            "muted_audio": self.muted_audio,
            "position": self.position.asdict(),
            "chat": self.chat,
            "audio_filters": self.audio_filters,
            "video_filters": self.video_filters,
<<<<<<< HEAD
            "audio_group_filters": self.audio_group_filters,
            "video_group_filters": self.video_group_filters,
=======
            "lastMessageSentTime": self.lastMessageSentTime,
            "lastMessageReadTime": self.lastMessageReadTime,
>>>>>>> 8e76a993
        }

    def as_summary_dict(self) -> ParticipantSummaryDict:
        """Get non-sensitive key information from ParticipantData as dictionary.

        Returns
        -------
        custom_types.participant_summary.ParticipantSummaryDict
            ParticipantSummaryDict with some of the data in this ParticipantData.
        """
        return {
            "participant_name": self.participant_name,
            "size": self.size.asdict(),
            "position": self.position.asdict(),
            "chat": self.chat,
        }<|MERGE_RESOLUTION|>--- conflicted
+++ resolved
@@ -97,19 +97,17 @@
     video_filters: list[FilterDict] = field(repr=False)
     """Active video filters for participant."""
 
-<<<<<<< HEAD
+    lastMessageSentTime: int = field(repr=False)
+    """Last message sent time"""
+
+    lastMessageReadTime: int = field(repr=False)
+    """Last message read time"""
+
     audio_group_filters: list[FilterDict] = field(repr=False)
     """Active audio group filters for participant."""
 
     video_group_filters: list[FilterDict] = field(repr=False)
     """Active video group filters for participant."""
-=======
-    lastMessageSentTime: int = field(repr=False)
-    """Last message sent time"""
-
-    lastMessageReadTime: int = field(repr=False)
-    """Last message read time"""
->>>>>>> 8e76a993
 
     def __post_init__(self) -> None:
         """Add event listener to size and position."""
@@ -136,13 +134,10 @@
             "chat": self.chat,
             "audio_filters": self.audio_filters,
             "video_filters": self.video_filters,
-<<<<<<< HEAD
+            "lastMessageSentTime": self.lastMessageSentTime,
+            "lastMessageReadTime": self.lastMessageReadTime,
             "audio_group_filters": self.audio_group_filters,
             "video_group_filters": self.video_group_filters,
-=======
-            "lastMessageSentTime": self.lastMessageSentTime,
-            "lastMessageReadTime": self.lastMessageReadTime,
->>>>>>> 8e76a993
         }
 
     def as_summary_dict(self) -> ParticipantSummaryDict:
