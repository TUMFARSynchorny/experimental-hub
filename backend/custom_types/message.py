"""Provide the `MessageDict` TypedDict and valid `MESSAGE_TYPES`.

Use for type hints and static type checking without any overhead during runtime.
"""

from __future__ import annotations
import logging

from typing import Any, Literal, TypeGuard, TypedDict, get_args

import custom_types.util as util

logger = logging.getLogger("Message")


class MessageDict(TypedDict):
    """TypedDict for api messages.  All messages sent should be a MessageDict.

    The `MessageDict` is used to send and receive messages and identify the contents of
    a message via `type`.  The content of a message can be anything, e.g. an ErrorDict,
    Session Data, ...

    Attributes
    ----------
    type : custom_types.message.MESSAGE_TYPES
        Unique message type identifying the contents.
    data : Any
        Content of the message.

    See Also
    --------
    Data Types Wiki :
        https://github.com/TUMFARSynchorny/experimental-hub/wiki/Data-Types#message
    """

    type: MESSAGE_TYPES
    data: Any


MESSAGE_TYPES = Literal[
    "TEST",
    "SUCCESS",
    "ERROR",
    "SESSION_DESCRIPTION",
    "CONNECTION_PROPOSAL",
    "CONNECTION_OFFER",
    "CONNECTION_ANSWER",
    "SAVE_SESSION",
    "SAVED_SESSION",
    "SESSION_CHANGE",
    "DELETE_SESSION",
    "DELETED_SESSION",
    "GET_SESSION_LIST",
    "GET_SESSION",
    "SESSION_LIST",
    "SESSION",
    "CHAT",
    "CREATE_EXPERIMENT",
    "JOIN_EXPERIMENT",
    "LEAVE_EXPERIMENT",
    "START_EXPERIMENT",
    "STOP_EXPERIMENT",
    "EXPERIMENT_CREATED",
    "EXPERIMENT_STARTED",
    "EXPERIMENT_ENDED",
    "ADD_NOTE",
    "KICK_PARTICIPANT",
    "BAN_PARTICIPANT",
    "KICK_NOTIFICATION",
    "BAN_NOTIFICATION",
    "MUTE",
    "SET_FILTERS",
    "SET_GROUP_FILTERS",
<<<<<<< HEAD
=======
    "GET_FILTERS_CONFIG",
    "FILTERS_CONFIG",
>>>>>>> f3db2221
    "GET_FILTERS_DATA",
    "GET_FILTERS_DATA_SEND_TO_PARTICIPANT",
    "FILTERS_DATA",
    "GET_VIDEO_FILTERS",
    "GET_AUDIO_FILTERS",
    "ACTIVE_VIDEO_FILTERS",
    "ACTIVE_AUDIO_FILTERS",
    "PING",
    "PONG",
]
"""Possible message types for custom_types.message.MessageDict.

See Also
--------
Data Types Wiki :
    https://github.com/TUMFARSynchorny/experimental-hub/wiki/Data-Types#message
"""


def is_valid_messagedict(data: Any) -> TypeGuard[MessageDict]:
    """Check if `data` is a valid MessageDict.

    Checks if all required and no unknown keys exist in data as well as the data types
    of the values.

    Does not check the contents of MessageDict.data / non recursive.

    Parameters
    ----------
    data : any
        Data to perform check on.

    Returns
    -------
    bool
        True if `data` is a valid MessageDict.
    """
    # Check if all required and only required or optional keys exist in data
    if not util.check_valid_typeddict_keys(data, MessageDict):
        return False

    known_type = data["type"] in get_args(MESSAGE_TYPES)
    if not known_type:
        logger.debug(f'Unknown message type: {data["type"]}')

    return known_type<|MERGE_RESOLUTION|>--- conflicted
+++ resolved
@@ -71,11 +71,8 @@
     "MUTE",
     "SET_FILTERS",
     "SET_GROUP_FILTERS",
-<<<<<<< HEAD
-=======
     "GET_FILTERS_CONFIG",
     "FILTERS_CONFIG",
->>>>>>> f3db2221
     "GET_FILTERS_DATA",
     "GET_FILTERS_DATA_SEND_TO_PARTICIPANT",
     "FILTERS_DATA",
