--- conflicted
+++ resolved
@@ -83,13 +83,11 @@
     "ACTIVE_AUDIO_FILTERS",
     "PING",
     "PONG",
-<<<<<<< HEAD
     "POST_PROCESSING_VIDEO",
     "GET_RECORDING_LIST",
     "CHECK_POST_PROCESSING"
-=======
     "ADD_ICE_CANDIDATE",
->>>>>>> 3e1a3cc8
+
 ]
 """Possible message types for custom_types.message.MessageDict.
 
