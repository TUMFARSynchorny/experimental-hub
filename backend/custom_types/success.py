"""Provide the `SuccessDict` TypedDict.

Use for type hints and static type checking without any overhead during runtime.
"""

from __future__ import annotations

from typing import TypedDict, Literal


class SuccessDict(TypedDict):
    """Response TypedDict to successfull api calls.

    Attributes
    ----------
    type : custom_types.success.SUCCESS_TYPES
        Unique success type, defining what accion was successfully executed.
    description : str
        Description of what action (api call) was successfully executed.

    See Also
    --------
    Data Types Wiki :
        https://github.com/TUMFARSynchorny/experimental-hub/wiki/Data-Types#success
    """

    type: SUCCESS_TYPES
    description: str


SUCCESS_TYPES = Literal[
    "SAVE_SESSION",
    "DELETE_SESSION",
    "JOIN_EXPERIMENT",
    "LEAVE_EXPERIMENT",
    "START_EXPERIMENT",
    "STOP_EXPERIMENT",
    "ADD_NOTE",
    "CHAT",
    "KICK_PARTICIPANT",
    "BAN_PARTICIPANT",
    "MUTE",
    "SET_FILTERS",
    "SET_GROUP_FILTERS",
<<<<<<< HEAD
    "ADD_ICE_CANDIDATE",
=======
    "SEND_TO_PARTICIPANT",
>>>>>>> 7fd97555
]
"""Possible success types for custom_types.success.SuccessDict.

See Also
--------
Data Types Wiki :
    https://github.com/TUMFARSynchorny/experimental-hub/wiki/Data-Types#message
"""<|MERGE_RESOLUTION|>--- conflicted
+++ resolved
@@ -42,11 +42,8 @@
     "MUTE",
     "SET_FILTERS",
     "SET_GROUP_FILTERS",
-<<<<<<< HEAD
     "ADD_ICE_CANDIDATE",
-=======
     "SEND_TO_PARTICIPANT",
->>>>>>> 7fd97555
 ]
 """Possible success types for custom_types.success.SuccessDict.
 
