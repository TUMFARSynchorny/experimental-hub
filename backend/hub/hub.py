"""Provide the `Hub` class, which is the center of the experiment hub."""

from typing import Literal, Optional
from aiortc import RTCSessionDescription
import asyncio
import logging
import json
from os.path import join
from hub import FRONTEND_DIR

from custom_types.message import MessageDict
from session.data.participant.participant_summary import ParticipantSummaryDict

from experiment import Experiment
from hub.util import generate_unique_id
from hub.exceptions import ErrorDictException
from hub.util import get_system_specs

from filters.filter import Filter

import experiment.experiment as _experiment
import session.session_manager as _sm

from server import Config, Server
from users import Experimenter, experimenter_factory, participant_factory


class Hub:
    """Central piece of the experiment hub backend.

    Attributes
    ----------
    TODO: document.  Some might be private.
    """

    experimenters: list[Experimenter]
    experiments: dict[str, _experiment.Experiment]
    session_manager: _sm.SessionManager
    server: Server
    config: Config
    _logger: logging.Logger

    def __init__(self):
        """Parse config and instantiate new Hub instance.

        Raises
        ------
        ValueError
            If a key in `backend/config.json` is missing or has the wrong type.
        FileNotFoundError
            If one of the files refereed to by ssl_cert, ssl_key or logging_file is not
            found.
        """
        self.config = Config()

        # Setup logging
        logging.basicConfig(
            level=logging.getLevelName(self.config.log),
            format="%(asctime)s:%(levelname)s:%(name)s: %(message)s",
            filename=self.config.log_file,
        )
        self._logger = logging.getLogger("Hub")
        self._logger.debug("Initializing Hub")
        self._logger.debug(f"System: {get_system_specs()}")

        # Set logging level for libraries
        dependencies_log_level = logging.getLevelName(self.config.log_dependencies)
        logging.getLogger("aiohttp").setLevel(dependencies_log_level)
        logging.getLogger("aioice").setLevel(dependencies_log_level)
        logging.getLogger("aiortc").setLevel(dependencies_log_level)
        logging.getLogger("PIL").setLevel(dependencies_log_level)

        self._logger.debug(f"Successfully loaded config: {str(self.config)}")

        self.get_filters_json()
<<<<<<< HEAD
        self._logger.debug(f"Successfully created filters_data.json")
=======
        self._logger.debug("Successfully created filters_data.json in frontend folder")
>>>>>>> f73fd282

        self.experimenters = []
        self.experiments = {}
        self.session_manager = _sm.SessionManager("sessions")
        self.server = Server(self.handle_offer, self.config)

    async def start(self):
        """Start the hub.  Starts the server."""
        await self.server.start()

    async def stop(self):
        """Stop the hub, close all connection and stop the server."""
        self._logger.info("Stopping Hub")
        for experiment in self.experiments.values():
            try:
                await experiment.stop()
            except ErrorDictException:
                pass
            experiment.session.creation_time = 0
        tasks = [self.server.stop()]
        for experimenter in self.experimenters:
            tasks.append(experimenter.disconnect())

        await asyncio.gather(*tasks)

    def remove_experimenter(self, experimenter: Experimenter):
        """Remove an experimenter from this hub.

        Should be used when a experimenter connection is closed or failed.

        Does not close the connection on the experimenter or remove it from experiments.

        Parameters
        ----------
        experimenter : hub.experimenter.Experimenter
            Experimenter that will be removed from the hub

        Raises
        ------
        ValueError
            If the given `experimenter` is not part of this experiment.
        """
        self.experimenters.remove(experimenter)

    async def handle_offer(
        self,
        offer: RTCSessionDescription,
        user_type: Literal["participant", "experimenter"],
        participant_id: str | None,
        session_id: str | None,
        experimenter_password: str | None,
    ) -> tuple[RTCSessionDescription, ParticipantSummaryDict | None]:
        """Handle incoming offer from a client.

        This function is intended to be passed down to the hub.server.Server, which
        will call it after checking and parsing an incoming offer.

        Parameters
        ----------
        offer : aiortc.RTCSessionDescription
            WebRTC offer.
        user_type : str, "participant" or "experimenter"
            Type of user that wants to connect.
        participant_id : str or None
            ID of participant.
        session_id : str or None
            Session ID, defining what session a participant wants to connect to (if
            user_type is "participant").
        experimenter_password : str or None
            Experimenter password to authenticate experimenter.  Can be set in config.

        Returns
        -------
        tuple of aiortc.RTCSessionDescription and either
        custom_types.participant_summary.ParticipantSummaryDict or None
            Second variable in tuple is None if user_type is not participant.

        Raises
        ------
        ErrorDictException
            If user_type is not "participant" or "experimenter".
            In case the user_type is participant: If the session or participant was not
            found or the participant is banned.
        """
        if user_type == "participant":
            return await self._handle_offer_participant(
                offer, participant_id, session_id
            )

        elif user_type == "experimenter":
            # Check authentication
            if (
                experimenter_password is None
                or experimenter_password != self.config.experimenter_password
            ):
                raise ErrorDictException(
                    code=401,
                    type="INVALID_REQUEST",
                    description="Invalid or missing experimenter password.",
                )

            experimenter_id = "E" + generate_unique_id(
                [e.id for e in self.experimenters]
            )
            answer, experimenter = await experimenter_factory(
                offer, experimenter_id, self
            )
            self.experimenters.append(experimenter)

            # Remove experimenter from hub when experimenter disconnects
            experimenter.add_listener("disconnected", self.remove_experimenter)
        else:
            raise ErrorDictException(
                code=400, type="INVALID_REQUEST", description="Invalid user_type."
            )

        return answer, None

    async def _handle_offer_participant(
        self,
        offer: RTCSessionDescription,
        participant_id: Optional[str],
        session_id: Optional[str],
    ) -> tuple[RTCSessionDescription, ParticipantSummaryDict]:
        """Handle incoming offer for a participant.

        Parameters
        ----------
        offer : aiortc.RTCSessionDescription
            WebRTC offer.
        participant_id : str, optional
            ID of participant.  Will raise an ErrorDictException if missing.
        session_id : str, optional
            Session ID, defining what session a participant wants to connect to (if
            user_type is "participant").  Will raise an ErrorDictException if missing.

        Returns
        -------
        tuple of aiortc.RTCSessionDescription and
        custom_types.participant_summary.ParticipantSummaryDict

        Raises
        ------
        ErrorDictException
            if session_id or participant_id are not defined, the session or participant
            was not found or the participant is banned.

        Notes
        -----
        participant_id and session_id are only optional to allow this function to be
        called in handle_offer without extra checks.  In case one of them is missing,
        this function will raise the exception with a fitting error message.
        """
        if participant_id is None:
            self._logger.warning("Missing participant_id in offer handler")
            raise ErrorDictException(
                code=400, type="INVALID_REQUEST", description="Missing participant_id."
            )

        if session_id is None:
            self._logger.warning("Missing session_id in offer handler")
            raise ErrorDictException(
                code=400, type="INVALID_REQUEST", description="Missing session_id."
            )

        if session_id not in self.experiments:
            self._logger.warning(
                f"No experiment for session ID {session_id} found. "
                f"Participant {participant_id} failed to join"
            )
            raise ErrorDictException(
                code=400, type="UNKNOWN_SESSION", description="Session not found."
            )

        experiment = self.experiments[session_id]
        participant_data = experiment.session.participants.get(participant_id)
        if participant_data is None:
            self._logger.warning(
                f"Participant {participant_id} not found in session: {session_id}"
            )
            raise ErrorDictException(
                code=400,
                type="UNKNOWN_PARTICIPANT",
                description="Participant not found in the given session.",
            )

        if participant_data.banned:
            raise ErrorDictException(
                code=400,
                type="BANNED_PARTICIPANT",
                description=(
                    "You have been banned and can no longer join the experiment."
                ),
            )

        if participant_id in experiment.participants:
            raise ErrorDictException(
                code=409,
                type="PARTICIPANT_ALREADY_CONNECTED",
                description=(
                    "You are already connected to the experiment. Participants can not "
                    "have multiple simultaneous connections."
                ),
            )

        answer, _ = await participant_factory(
            offer, participant_id, experiment, participant_data, self, self.config
        )

        return answer, participant_data.as_summary_dict()

    async def create_experiment(self, session_id: str) -> Experiment:
        """Create a new Experiment based on existing session data.

        Also send a `EXPERIMENT_CREATED` message to all experimenters, if experiment was
        successfully created.

        Parameters
        ----------
        session_id : str
            ID for session data the experiment should be based on.

        Raises
        ------
        ErrorDictException
            If experiment already exists or there is no session with `session_id`.
        """
        # Check if experiment already exists
        if session_id in self.experiments:
            raise ErrorDictException(
                code=409,
                type="INVALID_REQUEST",
                description="Experiment already exists.",
            )

        # Load session data for experiment
        session = self.session_manager.get_session(session_id)
        if session is None:
            raise ErrorDictException(
                code=400,
                type="UNKNOWN_SESSION",
                description="No session with the given ID found.",
            )

        # Create Experiment
        experiment = Experiment(session)
        self.experiments[session_id] = experiment

        # Notify all experimenters about the new experiment
        message = MessageDict(
            type="EXPERIMENT_CREATED",
            data={
                "session_id": session_id,
                "creation_time": experiment.session.creation_time,
            },
        )
        await self.send_to_experimenters(message)

        return experiment

    async def send_to_experimenters(
        self, data: MessageDict, exclude: Experimenter | None = None
    ):
        """Send `data` to all connected experimenters.

        Can be used to inform experimenters about changes to sessions.

        Parameters
        ----------
        data : custom_types.message.MessageDict
            Message for the experimenters.
        exclude : hub.experimenter.Experimenter, default None
            Optional `Experimenter` that will be ignored.
        """
        for experimenter in self.experimenters:
            if experimenter is not exclude:
                await experimenter.send(data)

    def get_filters_json(self):
        """Generate the filters_data.json file."""
        filters_json = {"TEST": [], "SESSION": []}
        for filter in Filter.__subclasses__():
            filter_type = filter.filter_type(filter)
            if filter_type == "NONE":
                continue
            elif filter_type == "TEST" or filter_type == "SESSION":
                filter_json = filter.get_filter_json(filter)

<<<<<<< HEAD
                if not filter.validate_filter_json(filter_json):
=======
                if not filter.validate_filter_json(filter, filter_json):
>>>>>>> f73fd282
                    raise ValueError(
                        f"{filter} has incorrect values in get_filter_json."
                    )

                filters_json[filter_type].append(filter_json)
            else:
                raise ValueError(
                    f"{filter} has incorrect filter_type. Allowed types are: 'NONE', 'TEST', 'SESSION'"
                )

        path = join(FRONTEND_DIR, "src/filters_data.json")
        with open(path, "w") as outfile:
            json.dump(filters_json, outfile)<|MERGE_RESOLUTION|>--- conflicted
+++ resolved
@@ -73,11 +73,7 @@
         self._logger.debug(f"Successfully loaded config: {str(self.config)}")
 
         self.get_filters_json()
-<<<<<<< HEAD
-        self._logger.debug(f"Successfully created filters_data.json")
-=======
         self._logger.debug("Successfully created filters_data.json in frontend folder")
->>>>>>> f73fd282
 
         self.experimenters = []
         self.experiments = {}
@@ -366,11 +362,7 @@
             elif filter_type == "TEST" or filter_type == "SESSION":
                 filter_json = filter.get_filter_json(filter)
 
-<<<<<<< HEAD
-                if not filter.validate_filter_json(filter_json):
-=======
                 if not filter.validate_filter_json(filter, filter_json):
->>>>>>> f73fd282
                     raise ValueError(
                         f"{filter} has incorrect values in get_filter_json."
                     )
