--- conflicted
+++ resolved
@@ -15,11 +15,6 @@
 from av import VideoFrame, AudioFrame
 from aiortc.contrib.media import MediaRelay
 
-<<<<<<< HEAD
-from filters import filter_factory, FilterDict, Filter, MuteAudioFilter, MuteVideoFilter
-from group_filters import GroupFilter, group_filter_factory, group_filter_utils
-from time import time_ns
-=======
 from filters import (
     filter_factory,
     FilterDict,
@@ -28,7 +23,6 @@
     MuteVideoFilter,
     FilterDataDict,
 )
->>>>>>> a8602987
 
 if TYPE_CHECKING:
     from connection.connection import Connection
@@ -284,52 +278,6 @@
             not self._muted or any([f.run_if_muted for f in self._filters.values()])
         )
 
-<<<<<<< HEAD
-    async def set_group_filters(
-        self, group_filter_configs: list[FilterDict], ports: list[int]
-    ) -> None:
-        async with self.__lock:
-            await self._set_group_filters(group_filter_configs, ports)
-
-    async def _set_group_filters(
-        self, group_filter_configs: list[FilterDict], ports: list[int]
-    ) -> None:
-        old_group_filters = self._group_filters
-
-        self._group_filters = {}
-        for config, port in zip(group_filter_configs, ports):
-            filter_id = config["id"]
-            # Reuse existing filter for matching id and type.
-            if (
-                filter_id in old_group_filters
-                and old_group_filters[filter_id].config["type"] == config["type"]
-            ):
-                self._group_filters[filter_id] = old_group_filters[filter_id]
-                self._group_filters[filter_id].set_config(config)
-                continue
-
-            # Create a new filter for configs with empty id.
-            self._group_filters[filter_id] = group_filter_factory.create_group_filter(
-                config, self.connection._log_name_suffix[2:]
-            )
-            self._group_filters[filter_id].connect_aggregator(port)
-
-        coroutines: list[Coroutine] = []
-        # Cleanup old filters
-        for filter_id, old_group_filter in old_group_filters.items():
-            if filter_id not in self._group_filters:
-                coroutines.append(old_group_filter.cleanup())
-
-        # Complete setup for new filters
-        for new_filter in self._group_filters.values():
-            coroutines.append(new_filter.complete_setup())
-
-        await asyncio.gather(*coroutines)
-        self.reset_execute_group_filters()
-
-    def reset_execute_group_filters(self):
-        self._execute_group_filters = len(self._group_filters) > 0
-=======
     async def get_filters_data(self, id, name) -> list[FilterDataDict]:
         """Get data for filters."""
         async with self.__lock:
@@ -352,7 +300,6 @@
                         description=f'Unknown filter ID: "{id}".',
                     )
         return filters_data
->>>>>>> a8602987
 
     async def recv(self) -> AudioFrame | VideoFrame:
         """Receive the next av.AudioFrame from this track and apply filter pipeline.
