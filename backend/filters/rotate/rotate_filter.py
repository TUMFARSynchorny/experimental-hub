"""Provide `RotationFilter` filter."""

import cv2
import numpy
from av import VideoFrame
from filters.filter_dict import FilterDict

from filters.filter import Filter


class RotationFilter(Filter):
    """Filter example rotating a video track."""

    rotation: int

    def __init__(
        self, config: FilterDict, audio_track_handler, video_track_handler
    ) -> None:
        super().__init__(config, audio_track_handler, video_track_handler)
        direction = 1
        if config["config"]["direction"]["value"] == "clockwise":
            direction = -1
        angle = config["config"]["angle"]["value"]
        self.rotation = angle * direction

    @staticmethod
    def name(self) -> str:
        return "ROTATION"

    @staticmethod
    def filter_type(self) -> str:
        return "SESSION"

    @staticmethod
    def get_filter_json(self) -> object:
        # For docstring see filters.filter.Filter or hover over function declaration
        name = self.name(self)
        id = name.lower()
        id = id.replace("_", "-")
        return {
            "name": name,
            "id": id,
            "channel": "video",
            "groupFilter": False,
            "config": {
                "direction": {
                    "defaultValue": ["clockwise", "anti-clockwise"],
                    "value": "clockwise",
<<<<<<< HEAD
=======
                    "requiresOtherFilter": False,
>>>>>>> f73fd282
                },
                "angle": {
                    "min": 1,
                    "max": 180,
                    "step": 1,
                    "value": 45,
                    "defaultValue": 45,
                },
            },
        }

    async def process(
        self, original: VideoFrame, ndarray: numpy.ndarray
    ) -> numpy.ndarray:
        # For docstring see filters.filter.Filter or hover over function declaration
        # Example based on https://github.com/aiortc/aiortc/tree/main/examples/server
        rows, cols, _ = ndarray.shape

        M = cv2.getRotationMatrix2D(
            (cols / 2, rows / 2), original.time * self.rotation, 1
        )
        ndarray = cv2.warpAffine(ndarray, M, (cols, rows))

        return ndarray<|MERGE_RESOLUTION|>--- conflicted
+++ resolved
@@ -46,10 +46,7 @@
                 "direction": {
                     "defaultValue": ["clockwise", "anti-clockwise"],
                     "value": "clockwise",
-<<<<<<< HEAD
-=======
                     "requiresOtherFilter": False,
->>>>>>> f73fd282
                 },
                 "angle": {
                     "min": 1,
