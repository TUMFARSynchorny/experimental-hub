--- conflicted
+++ resolved
@@ -20,13 +20,8 @@
         return "TEMPLATE"
 
     @staticmethod
-<<<<<<< HEAD
-    def filter_type(self) -> str:
-        # change this according to your filter type (SESSION or TEST)
-=======
     def type() -> str:
         # TODO: change this according to your filter type (SESSION, TEST or NONE)
->>>>>>> f3db2221
         return "NONE"
 
     @staticmethod
