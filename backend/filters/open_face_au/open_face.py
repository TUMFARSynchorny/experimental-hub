import logging
import subprocess
import os


class OpenFace:
    """Class for running OpenFace as an external process."""

    def __init__(self, port: int):
        try:
            self._logger = logging.getLogger("OpenFace")
            # Adjust environment variables for better performance
            env = os.environ.copy()
            env["OMP_NUM_THREADS"] = "1"
            env["VECLIB_MAXIMUM_THREADS"] = "1"

            self._openface_process = subprocess.Popen(
                [
                    os.path.join(
                        os.path.dirname(
                            os.path.dirname(
                                os.path.dirname(
                                    os.path.dirname(
                                        os.path.dirname(os.path.abspath(__file__))
                                    )
                                )
                            )
                        ),
                        "experimental-hub-openface",
                        "build",
                        "bin",
                        "AUExtractor",
                    ),
                    f"{port}",
                ],
                stdin=subprocess.PIPE,
                stdout=subprocess.DEVNULL,
                stderr=subprocess.PIPE,
                env=env,
            )
<<<<<<< HEAD
=======
            
>>>>>>> ab6a5e33
        except Exception as e:
            print(f"OpenFace Error: {e}")

    def __del__(self):
        try:
            self._openface_process.terminate()
        except Exception:
            self._openface_process.kill()<|MERGE_RESOLUTION|>--- conflicted
+++ resolved
@@ -38,10 +38,6 @@
                 stderr=subprocess.PIPE,
                 env=env,
             )
-<<<<<<< HEAD
-=======
-            
->>>>>>> ab6a5e33
         except Exception as e:
             print(f"OpenFace Error: {e}")
 
