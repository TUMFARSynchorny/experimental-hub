--- conflicted
+++ resolved
@@ -38,13 +38,9 @@
                 stderr=subprocess.PIPE,
                 env=env,
             )
-<<<<<<< HEAD
-        except Exception as error:
-            self._logger.error(f"Error running OwnExtractor. Port: {port}. Exception: {error}")
-=======
+            
         except Exception as e:
             print(f"OpenFace Error: {e}")
->>>>>>> 3e1a3cc8
 
     def __del__(self):
         try:
