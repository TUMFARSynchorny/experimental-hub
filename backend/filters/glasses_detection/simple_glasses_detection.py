--- conflicted
+++ resolved
@@ -7,12 +7,6 @@
 from hub import BACKEND_DIR
 
 
-<<<<<<< HEAD
-from filters import FilterDict
-from filters import FilterDataDict
-
-=======
->>>>>>> f3db2221
 from filters.filter import Filter
 from filters import FilterDict
 from filters import FilterDataDict
@@ -57,20 +51,6 @@
         return "TEST"
 
     @staticmethod
-<<<<<<< HEAD
-    def get_filter_json(self) -> dict[str, Any]:
-        # For docstring see filters.filter.Filter or hover over function declaration
-        name = self.name(self)
-        id = name.lower()
-        id = id.replace("_", "-")
-        return {
-            "name": name,
-            "id": id,
-            "channel": "video",
-            "groupFilter": False,
-            "config": {},
-        }
-=======
     def channel() -> str:
         return "video"
 
@@ -78,12 +58,6 @@
         return FilterDataDict(
             id=self.id,
             data={"Glasses Detected": self._glasses_detected}
-        )
->>>>>>> f3db2221
-
-    async def get_filter_data(self) -> FilterDataDict:
-        return FilterDataDict(
-            id=self.id, data={"Glasses Detected": self._glasses_detected}
         )
 
     async def process(self, _, ndarray: numpy.ndarray) -> numpy.ndarray:
