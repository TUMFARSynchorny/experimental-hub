--- conflicted
+++ resolved
@@ -4,10 +4,7 @@
 from .filter import Filter
 from group_filters.group_filter import GroupFilter
 from .filter_dict import FilterDict
-<<<<<<< HEAD
-=======
 from .filter_config_dict import FilterConfigDict
->>>>>>> f3db2221
 from .set_filters_request_dict import SetFiltersRequestDict
 from .get_filters_data_request_dict import GetFiltersDataRequestDict
 from .get_filters_data_send_to_participant_request_dict import (
@@ -137,11 +134,7 @@
         return False
 
     for concrete_filter in Filter.__subclasses__():
-<<<<<<< HEAD
-        filter_name = concrete_filter.name(concrete_filter)
-=======
         filter_name = concrete_filter.name()
->>>>>>> f3db2221
         if filter_name == data["filter_name"]:
             return True
 
