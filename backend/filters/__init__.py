--- conflicted
+++ resolved
@@ -10,12 +10,9 @@
 from .mute import MuteAudioFilter, MuteVideoFilter
 from .delay import DelayFilter
 from .open_face_au import OpenFaceAUFilter
-<<<<<<< HEAD
 from .sync_score import BoWFilter
-=======
 from .glasses_detection import SimpleGlassesDetection
 from .speaking_time import DisplaySpeakingTimeFilter, AudioSpeakingTimeFilter
->>>>>>> 852ccf9a
 
 # Do not import filters after here
 from . import filter_factory
