--- conflicted
+++ resolved
@@ -9,13 +9,9 @@
 from .rotate import RotationFilter
 from .mute import MuteAudioFilter, MuteVideoFilter
 from .delay import DelayFilter
-<<<<<<< HEAD
-from .open_face_au import OpenFaceAUFilter, OpenFace
-=======
 from .open_face_au import OpenFaceAUFilter
 from .glasses_detection import SimpleGlassesDetection
 from .speaking_time import DisplaySpeakingTimeFilter, AudioSpeakingTimeFilter
->>>>>>> 2c3a0ac1
 
 # Do not import filters after here
 from . import filter_factory
