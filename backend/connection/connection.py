"""Provide the `Connection` and `SubConnection` classes."""

from __future__ import annotations
from typing import Any, Callable, Coroutine, Tuple
from aiortc import (
    RTCPeerConnection,
    RTCDataChannel,
    RTCSessionDescription,
    MediaStreamTrack,
    RTCRtpSender,
)
import shortuuid
import asyncio
import logging
import json

from connection.messages import (
    ConnectionAnswerDict,
    ConnectionOfferDict,
    ConnectionProposalDict,
)
from connection.sub_connection import SubConnection
from hub.track_handler import TrackHandler
from hub.exceptions import ErrorDictException
from connection.connection_interface import ConnectionInterface
from connection.connection_state import ConnectionState, parse_connection_state
from hub.record_handler import RecordHandler

from custom_types.error import ErrorDict
from filters import FilterDict
from filters.filter_data_dict import FilterDataDict
from filter_api import FilterAPIInterface
from custom_types.message import MessageDict, is_valid_messagedict
from session.data.participant.participant_summary import ParticipantSummaryDict


class Connection(ConnectionInterface):
    """Connection with a single client using multiple sub-connections.

    Implements hub.connection_interface.ConnectionInterface.

    Extends AsyncIOEventEmitter, providing the following events:
    - `state_change` : hub.connection_state.ConnectionState
        Emitted when the state of this connection changes.

    Notes
    -----
    The sequence should be something like this:

    Receive offer -> create Connection (adds event listeners for tracks, datachannel
    etc.) -> set remote description -> create answer -> set local description -> send
    answer to peer.

    This is not intended as a guide to aiortc / WebRTC, just as a reference when to
    create the Connection instance.

    See Also
    --------
    connection_factory : use to create new Connection and answer for an WebRTC offer.
    """

    _log_name_suffix: str
    _stopped: bool
    _state: ConnectionState
    _main_pc: RTCPeerConnection
    _dc: RTCDataChannel | None
    _message_handler: Callable[[MessageDict], Coroutine[Any, Any, None]]
    _incoming_audio: TrackHandler
    _incoming_video: TrackHandler
    _sub_connections: dict[str, SubConnection]
    _tasks: list[asyncio.Task]
    _audio_record_handler: RecordHandler
    _video_record_handler: RecordHandler

    def __init__(
        self,
        pc: RTCPeerConnection,
        message_handler: Callable[[MessageDict], Coroutine[Any, Any, None]],
        log_name_suffix: str,
        filter_api: FilterAPIInterface,
        record_data: tuple,
    ) -> None:
        """Create new Connection based on a aiortc.RTCPeerConnection.

        Add event listeners to `pc`.  Should be donne before the remote description of
        `pc` is set.

        Parameters
        ----------
        pc : aiortc.RTCPeerConnection
            WebRTC peer connection.
        message_handler : function (custom_typed.message.MessageDict) -> None
            Handler for incoming messages over the datachannel.  Incoming messages will
            be parsed and type checked (only top level, not including contents of data).
        log_name_suffix : str
            Suffix for logger.  Format: Connection-<log_name_suffix>.

        See Also
        --------
        connection_factory : use to create new Connection and answer for an WebRTC
            offer.

        Notes
        -----
        Make sure to call `complete_setup` after initialization.
        """
        super().__init__()
        self._logger = logging.getLogger(f"Connection-{log_name_suffix}")
        self._stopped = False
        self._log_name_suffix = log_name_suffix
        self._sub_connections = {}
        self._state = ConnectionState.NEW
        self._main_pc = pc
        self._message_handler = message_handler
        self._incoming_audio = TrackHandler("audio", self, filter_api)
        self._incoming_video = TrackHandler("video", self, filter_api)

        (record, record_to) = record_data
        self._audio_record_handler = RecordHandler(
            self._incoming_audio, record, record_to
        )
        self._video_record_handler = RecordHandler(
            self._incoming_video, record, record_to
        )

        self._dc = None
        self._tasks = []

        # Register event handlers
        pc.add_listener("datachannel", self._on_datachannel)
        pc.add_listener("connectionstatechange", self._on_connection_state_change)
        pc.add_listener("track", self._on_track)

    async def complete_setup(
        self,
        audio_filters: list[FilterDict],
        video_filters: list[FilterDict],
        audio_group_filters: list[FilterDict],
        video_group_filters: list[FilterDict],
    ) -> None:
        """Complete Connection setup.

        Parameters
        ----------
        audio_filters : list of custom_types.filter.FilterDict
            Default audio filters for this connection.
        video_filters : list of custom_types.filter.FilterDict
            Default video filters for this connection.
        """
        await asyncio.gather(
            self._incoming_audio.complete_setup(audio_filters, audio_group_filters),
            self._incoming_video.complete_setup(video_filters, video_group_filters),
        )

    @property
    def incoming_audio(self) -> TrackHandler:
        """Get hub.track_handler.TrackHandler for incoming audio track."""
        return self._incoming_audio

    @property
    def incoming_video(self) -> TrackHandler:
        """Get hub.track_handler.TrackHandler for incoming video track."""
        return self._incoming_video

    def __str__(self) -> str:
        """Get string representation of this Connection."""
        return f"state={self._state}"

    def __repr__(self) -> str:
        """Get representation of this Connection obj."""
        return (
            f"Connection({str(self)}, logger_name=Connection-{self._log_name_suffix})"
        )

    async def stop(self) -> None:
        # For docstring see ConnectionInterface or hover over function declaration
        if self._stopped:
            return
        self._stopped = True
        self._logger.debug("Stopping Connection")

        if self._state not in [ConnectionState.CLOSED, ConnectionState.FAILED]:
            self._set_state(ConnectionState.CLOSED)

        await self.stop_recording()

        # Close all SubConnections
        coros: list[Coroutine] = []
        for sc in self._sub_connections.values():
            coros.append(sc.stop())
        await asyncio.gather(*coros, *self._tasks)

        # Close main connection
        if self._dc is not None:
            self._dc.close()
        if self._incoming_video is not None:
            await self._incoming_video.stop()
        if self._incoming_audio is not None:
            await self._incoming_audio.stop()

        await self._main_pc.close()
        self.remove_all_listeners()

    async def send(self, data: MessageDict | dict) -> None:
        # For docstring see ConnectionInterface or hover over function declaration
        if self._dc is None or self._dc.readyState != "open":
            self._logger.warning("Can not send data because datachannel is not open")
            await self._set_failed_state_and_close()
            return
        stringified = json.dumps(data)
        # self._logger.debug(f"Sending data: {stringified}")
        self._dc.send(stringified)

    @property
    def state(self) -> ConnectionState:
        # For docstring see ConnectionInterface or hover over function declaration
        return self._state

    async def create_subscriber_proposal(
        self, participant_summary: ParticipantSummaryDict | str | None
    ) -> ConnectionProposalDict:
        # For docstring see ConnectionInterface or hover over function declaration

        subconnection_id = shortuuid.uuid()
        sc = SubConnection(
            subconnection_id,
            self._incoming_video.subscribe(),
            self._incoming_audio.subscribe(),
            participant_summary,
            self._log_name_suffix,
        )
        sc.add_listener("connection_closed", self._handle_closed_subconnection)
        self._sub_connections[subconnection_id] = sc
        return sc.proposal

    async def handle_subscriber_offer(
        self, offer: ConnectionOfferDict
    ) -> ConnectionAnswerDict:
        # For docstring see ConnectionInterface or hover over function declaration
        subconnection_id = offer["id"]
        sc = self._sub_connections.get(subconnection_id)
        if sc is None:
            self._logger.error(f"SubConnection for ID: {subconnection_id} not found.")
            raise ErrorDictException(
                code=0,
                type="UNKNOWN_SUBCONNECTION_ID",
                description=f"Unknown offer ID {subconnection_id}",
            )

        offer_description = RTCSessionDescription(
            offer["offer"]["sdp"], offer["offer"]["type"]
        )
        return await sc.handle_offer(offer_description)

    async def stop_subconnection(self, subconnection_id: str) -> None:
        # For docstring see ConnectionInterface or hover over function declaration
        if subconnection_id not in self._sub_connections:
            self._logger.debug(
                "Cannot remove subconnection, unknown subconnection_id: "
                f"{subconnection_id}"
            )
            return

        sub_connection = self._sub_connections[subconnection_id]
        await sub_connection.stop()
        return

    async def set_muted(self, video: bool, audio: bool) -> None:
        # For docstring see ConnectionInterface or hover over function declaration
        if self._incoming_video is not None:
            self._incoming_video.muted = video
        if self._incoming_audio is not None:
            self._incoming_audio.muted = audio

    async def start_recording(self) -> None:
        # For docstring see ConnectionInterface or hover over function declaration
        await asyncio.gather(
            self._video_record_handler.start(), self._audio_record_handler.start()
        )

    async def stop_recording(self) -> None:
        # For docstring see ConnectionInterface or hover over function declaration
        await asyncio.gather(
            self._video_record_handler.stop(), self._audio_record_handler.stop()
        )

    async def set_video_filters(self, filters: list[FilterDict]) -> None:
        # For docstring see ConnectionInterface or hover over function declaration
        await self._incoming_video.set_filters(filters)

    async def set_audio_filters(self, filters: list[FilterDict]) -> None:
        # For docstring see ConnectionInterface or hover over function declaration
        await self._incoming_audio.set_filters(filters)

<<<<<<< HEAD
    async def get_video_filters_data(self, id, name) -> list[FilterDataDict]:
        # For docstring see ConnectionInterface or hover over function declaration
        return await self._incoming_video.get_filters_data(id, name)

    async def get_audio_filters_data(self, id, name) -> list[FilterDataDict]:
        return await self._incoming_audio.get_filters_data(id, name)
=======
    async def set_video_group_filters(
        self, group_filters: list[FilterDict], ports: list[int]
    ) -> None:
        # For docstring see ConnectionInterface or hover over function declaration
        await self._incoming_video.set_group_filters(group_filters, ports)

    async def set_audio_group_filters(
        self, group_filters: list[FilterDict], ports: list[int]
    ) -> None:
        # For docstring see ConnectionInterface or hover over function declaration
        await self._incoming_audio.set_group_filters(group_filters, ports)
>>>>>>> 6bff8d0f

    async def _handle_closed_subconnection(self, subconnection_id: str) -> None:
        """Remove a closed SubConnection from Connection."""
        self._logger.debug(f"Remove sub connection {subconnection_id}")
        self._sub_connections.pop(subconnection_id)
        self._logger.debug(f"SubConnections after removing: {self._sub_connections}")

    def _on_datachannel(self, channel: RTCDataChannel) -> None:
        """Handle new incoming datachannel.

        Parameters
        ----------
        channel : aiortc.RTCDataChannel
            Incoming data channel.
        """
        self._logger.debug("Received datachannel")
        self._dc = channel
        self._dc.on("message", self._parse_and_handle_message)
        self._dc.on("close", self._handle_datachannel_close)
        self._set_state(ConnectionState.CONNECTED)

    async def _handle_datachannel_close(self) -> None:
        """Handle the `close` event on datachannel."""
        self._logger.debug("Datachannel closed")
        await self._check_if_closed()

    async def _check_if_closed(self) -> None:
        """Check if this Connection is closed and should stop."""
        if (
            self._incoming_audio is not None
            and self._incoming_video is not None
            and self._incoming_audio.readyState == "ended"
            and self._incoming_video.readyState == "ended"
        ):
            self._logger.debug("All incoming tracks are closed -> stop connection")
            await self.stop()

        if self._dc is not None and self._dc.readyState == "closed":
            self._logger.debug("Datachannel closed -> stop connection")
            await self.stop()

    async def _parse_and_handle_message(self, message: Any) -> None:
        """Parse, check and forward incoming datachannel message.

        Checks if message is a valid string containing a
        custom_types.message.MessageDict JSON object.  If contents are invalid, a error
        response is send.

        Parameters
        ----------
        message : Any
            Incoming data channel message.  Ignored if type is not str.
        """
        if not isinstance(message, str):
            return

        try:
            message_dict = json.loads(message)
        except Exception as err:
            self._logger.warning(f"Failed to parse message. Error: {err}")
            # Send error response in following if statement.
            message_dict = None

        # Handle invalid message type
        if not is_valid_messagedict(message_dict):
            self._logger.info("Received invalid message.")
            self._logger.debug(f"Invalid message: {message}")
            err = ErrorDict(
                type="INVALID_REQUEST",
                code=400,
                description="Received message is not a valid Message object.",
            )
            response = MessageDict(type="ERROR", data=err)
            await self.send(response)
            return

        # Pass message to message handler in user.
        await self._message_handler(message_dict)

    def _on_connection_state_change(self):
        """Handle connection state change for `_main_pc`."""
        self._logger.debug(
            f"Peer Connection state change: {self._main_pc.connectionState}"
        )
        state = parse_connection_state(self._main_pc.connectionState)
        if state == ConnectionState.CONNECTED and self._dc is None:
            # Connection is established, but dc is not yet open.
            self._logger.debug("Established connection, waiting for datachannel")
            return
        self._set_state(state)

    def _set_state(self, state: ConnectionState):
        """Set connection state and emit `state_change` event."""
        if self._state == state:
            return

        self._logger.debug(f"Connection state is: {state}")
        self._state = state
        self.emit("state_change", state)

    async def _set_failed_state_and_close(self) -> None:
        """Sets the state to `FAILED` and closes the Connection."""
        self._set_state(ConnectionState.FAILED)
        await self.stop()

    def _on_track(self, track: MediaStreamTrack):
        """Synchronous wrapper for `_async_on_track`.

        Creates a new task for to execute `_async_on_track`.

        Parameters
        ----------
        track : aiortc.MediaStreamTrack
            Incoming track.

        Note
        ----
        This function can not be asynchronous, otherwise it will no longer function
        correctly.  See: https://github.com/aiortc/aiortc/issues/578.
        """
        self._logger.debug(f"{track.kind} track received")
        if track.kind == "audio":
            task = asyncio.create_task(self._incoming_audio.set_track(track))
            sender = self._main_pc.addTrack(self._incoming_audio.subscribe())
            self._audio_record_handler.add_track(self._incoming_audio.subscribe())
            self._listen_to_track_close(self._incoming_audio, sender)
        elif track.kind == "video":
            task = asyncio.create_task(self._incoming_video.set_track(track))
            sender = self._main_pc.addTrack(self._incoming_video.subscribe())
            self._video_record_handler.add_track(self._incoming_video.subscribe())
            self._listen_to_track_close(self._incoming_video, sender)
        else:
            self._logger.error(f"Unknown track kind {track.kind}. Ignoring track")
            return

        self._tasks.append(task)

        @track.on("ended")
        def _on_ended():
            """Handles tracks ended event."""
            self._logger.debug(f"{track.kind} track ended")

    def _listen_to_track_close(self, track: TrackHandler, sender: RTCRtpSender):
        """Add a handler to the `ended` event on `track` that closes its transceiver.

        Parameters
        ----------
        track : modules.track_handler.TrackHandler
            Track to listen to the `ended` event.
        sender : aiortc.RTCRtpSender
            Sender of the track.  Used to find the correct transceiver.
        """

        @track.on("ended")
        async def _close_transceiver():
            """Find and close the correct transceiver for `sender`."""
            for transceiver in self._main_pc.getTransceivers():
                if transceiver.sender is sender:
                    self._logger.debug("Found transceiver, closing")
                    await transceiver.stop()
                    break
            await self._check_if_closed()


ConnectionInterface.register(Connection)


async def connection_factory(
    offer: RTCSessionDescription,
    message_handler: Callable[[MessageDict], Coroutine[Any, Any, None]],
    log_name_suffix: str,
    audio_filters: list[FilterDict],
    video_filters: list[FilterDict],
    audio_group_filters: list[FilterDict],
    video_group_filters: list[FilterDict],
    filter_api: FilterAPIInterface,
    record_data: list,
) -> Tuple[RTCSessionDescription, Connection]:
    """Instantiate Connection.

    Parameters
    ----------
    offer : aiortc.RTCSessionDescription
        WebRTC offer for building the connection to the client.
    message_handler : function (message: custom_types.message.MessageDict) -> None
        Message handler for Connection.  Connection will pass parsed MessageDicts to
        this handler.
    log_name_suffix : str
        Suffix for logger used in Connection.  Format: Connection-<log_name_suffix>.
    audio_filters : list of custom_types.filter.FilterDict
        Default audio filters for this connection.
    video_filters : list of custom_types.filter.FilterDict
        Default video filters for this connection.

    Returns
    -------
    tuple with aiortc.RTCSessionDescription, hub.connection.Connection
        WebRTC answer that should be send back to the client and a Connection.
    """
    pc = RTCPeerConnection()
    record_data = (record_data[0], record_data[1])
    connection = Connection(
        pc, message_handler, log_name_suffix, filter_api, record_data
    )
    await connection.complete_setup(
        audio_filters, video_filters, audio_group_filters, video_group_filters
    )

    # handle offer
    await pc.setRemoteDescription(offer)

    answer = await pc.createAnswer()
    await pc.setLocalDescription(answer)  # type: ignore

    return (pc.localDescription, connection)<|MERGE_RESOLUTION|>--- conflicted
+++ resolved
@@ -292,14 +292,6 @@
         # For docstring see ConnectionInterface or hover over function declaration
         await self._incoming_audio.set_filters(filters)
 
-<<<<<<< HEAD
-    async def get_video_filters_data(self, id, name) -> list[FilterDataDict]:
-        # For docstring see ConnectionInterface or hover over function declaration
-        return await self._incoming_video.get_filters_data(id, name)
-
-    async def get_audio_filters_data(self, id, name) -> list[FilterDataDict]:
-        return await self._incoming_audio.get_filters_data(id, name)
-=======
     async def set_video_group_filters(
         self, group_filters: list[FilterDict], ports: list[int]
     ) -> None:
@@ -311,8 +303,14 @@
     ) -> None:
         # For docstring see ConnectionInterface or hover over function declaration
         await self._incoming_audio.set_group_filters(group_filters, ports)
->>>>>>> 6bff8d0f
-
+
+    async def get_video_filters_data(self, id, name) -> list[FilterDataDict]:
+        # For docstring see ConnectionInterface or hover over function declaration
+        return await self._incoming_video.get_filters_data(id, name)
+
+    async def get_audio_filters_data(self, id, name) -> list[FilterDataDict]:
+        return await self._incoming_audio.get_filters_data(id, name)
+    
     async def _handle_closed_subconnection(self, subconnection_id: str) -> None:
         """Remove a closed SubConnection from Connection."""
         self._logger.debug(f"Remove sub connection {subconnection_id}")
