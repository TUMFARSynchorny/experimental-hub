--- conflicted
+++ resolved
@@ -292,26 +292,12 @@
         # For docstring see ConnectionInterface or hover over function declaration
         await self._incoming_audio.set_filters(filters)
 
-<<<<<<< HEAD
-    async def set_video_group_filters(
-        self, group_filters: list[FilterDict], ports: list[int]
-    ) -> None:
-        # For docstring see ConnectionInterface or hover over function declaration
-        await self._incoming_video.set_group_filters(group_filters, ports)
-
-    async def set_audio_group_filters(
-        self, group_filters: list[FilterDict], ports: list[int]
-    ) -> None:
-        # For docstring see ConnectionInterface or hover over function declaration
-        await self._incoming_audio.set_group_filters(group_filters, ports)
-=======
     async def get_video_filters_data(self, id, name) -> list[FilterDataDict]:
         # For docstring see ConnectionInterface or hover over function declaration
         return await self._incoming_video.get_filters_data(id, name)
 
     async def get_audio_filters_data(self, id, name) -> list[FilterDataDict]:
         return await self._incoming_audio.get_filters_data(id, name)
->>>>>>> a8602987
 
     async def _handle_closed_subconnection(self, subconnection_id: str) -> None:
         """Remove a closed SubConnection from Connection."""
